# Copyright (c) 2016-2017 Adobe Systems Incorporated.  All rights reserved.
#
# Permission is hereby granted, free of charge, to any person obtaining a copy
# of this software and associated documentation files (the "Software"), to deal
# in the Software without restriction, including without limitation the rights
# to use, copy, modify, merge, publish, distribute, sublicense, and/or sell
# copies of the Software, and to permit persons to whom the Software is
# furnished to do so, subject to the following conditions:
#
# The above copyright notice and this permission notice shall be included in all
# copies or substantial portions of the Software.
#
# THE SOFTWARE IS PROVIDED "AS IS", WITHOUT WARRANTY OF ANY KIND, EXPRESS OR
# IMPLIED, INCLUDING BUT NOT LIMITED TO THE WARRANTIES OF MERCHANTABILITY,
# FITNESS FOR A PARTICULAR PURPOSE AND NONINFRINGEMENT. IN NO EVENT SHALL THE
# AUTHORS OR COPYRIGHT HOLDERS BE LIABLE FOR ANY CLAIM, DAMAGES OR OTHER
# LIABILITY, WHETHER IN AN ACTION OF CONTRACT, TORT OR OTHERWISE, ARISING FROM,
# OUT OF OR IN CONNECTION WITH THE SOFTWARE OR THE USE OR OTHER DEALINGS IN THE
# SOFTWARE.

import argparse
import datetime
import logging
import os
import re
import sys

import config
import user_sync.config
import user_sync.connector.directory
import user_sync.connector.umapi
from user_sync.error import AssertionException
import user_sync.lockfile
import user_sync.rules
from user_sync.version import __version__ as APP_VERSION

LOG_STRING_FORMAT = '%(asctime)s %(process)d %(levelname)s %(name)s - %(message)s'
LOG_DATE_FORMAT = '%Y-%m-%d %H:%M:%S'


def process_args():
    parser = argparse.ArgumentParser(description='User Sync from Adobe')
    parser.add_argument('-v', '--version',
                        action='version',
                        version='%(prog)s ' + APP_VERSION)
    parser.add_argument('-t', '--test-mode',
                        help='run API action calls in test mode (does not execute changes on the Adobe side). Logs '
                             'what would have been executed.',
                        action='store_true', dest='test_mode')
    parser.add_argument('-c', '--config-filename',
                        help='main config filename. (default: "%(default)s")',
                        default=config.DEFAULT_MAIN_CONFIG_FILENAME, metavar='filename', dest='config_filename')
    parser.add_argument('--users',
                        help="specify the users to be considered for sync. Legal values are 'all' (the default), "
                             "'group names' (one or more specified groups), 'mapped' (all groups listed in "
                             "the configuration file), 'file f' (a specified input file).",
                        nargs="*", metavar=('all|file|mapped|group', 'arg1'), dest='users')
    parser.add_argument('--user-filter',
                        help='limit the selected set of users that may be examined for syncing, with the pattern '
                             'being a regular expression.',
                        metavar='pattern', dest='username_filter_pattern')
    parser.add_argument('--update-user-info',
                        help='if user information differs between the enterprise side and the Adobe side, the Adobe '
                             'side is updated to match.',
                        action='store_true', dest='update_user_info')
    parser.add_argument('--process-groups',
                        help='if the membership in mapped groups differs between the enterprise and Adobe sides, '
                             'the group membership is updated on the Adobe side so that the memberships in mapped '
                             'groups matches those on the enterprise side.',
                        action='store_true', dest='manage_groups')
    parser.add_argument('--adobe-only-user-action',
                        help="specify what action to take on Adobe users that don't match input users from the "
                             "directory.  Options are 'exclude' (from all changes), "
                             "'preserve' (as is except for --process-groups, the default), "
                             "'write-file f' (preserve and list them), "
                             "'delete' (users and their cloud storage), "
                             "'remove' (users but preserve cloud storage), "
                             "'remove-adobe-groups' (but do not remove users)",
                        nargs="*", metavar=('exclude|preserve|write-file|delete|remove|remove-adobe-groups', 'arg1'),
                        dest='adobe_only_user_action')
    parser.add_argument('--adobe-only-user-list',
                        help='instead of computing unmatched users by comparing Adobe users with directory users, '
                             'the list of unmatched Adobe users is read from a file (see --output-adobe-users). '
                             'When using this option, you must also specify what you want done with unmatched users by'
                             'specifying one of the arguments '
                             '--remove-entitlements-for-adobe-users, --remove-adobe-users '
                             'or --delete-adobe-users.',
                        metavar='input_path', dest='stray_list_input_path')
    return parser.parse_args()


def init_console_log():
    console_log_handler = logging.StreamHandler(sys.stdout)
    console_log_handler.setFormatter(logging.Formatter(LOG_STRING_FORMAT, LOG_DATE_FORMAT))
    root_logger = logging.getLogger()
    root_logger.addHandler(console_log_handler)
    root_logger.setLevel(logging.DEBUG)
    return console_log_handler


def init_log(logging_config):
    '''
    :type logging_config: user_sync.config.DictConfig
    '''
    builder = user_sync.config.OptionsBuilder(logging_config)
    builder.set_bool_value('log_to_file', False)
    builder.set_string_value('file_log_directory', 'logs')
    builder.set_string_value('file_log_level', 'info')
    builder.set_string_value('console_log_level', 'info')
    options = builder.get_options()

    level_lookup = {
        'debug': logging.DEBUG,
        'info': logging.INFO,
        'warning': logging.WARNING,
        'error': logging.ERROR,
        'critical': logging.CRITICAL
    }

    console_log_level = level_lookup.get(options['console_log_level'])
    if (console_log_level == None):
        console_log_level = logging.INFO
        logger.log(logging.WARNING, 'Unknown console log level: %s setting to info' % options['console_log_level'])
    console_log_handler.setLevel(console_log_level)

    if options['log_to_file'] == True:
        unknown_file_log_level = False
        file_log_level = level_lookup.get(options['file_log_level'])
        if (file_log_level == None):
            file_log_level = logging.INFO
            unknown_file_log_level = True
        file_log_directory = options['file_log_directory']
        if not os.path.exists(file_log_directory):
            os.makedirs(file_log_directory)

        file_path = os.path.join(file_log_directory, datetime.date.today().isoformat() + ".log")
        fileHandler = logging.FileHandler(file_path)
        fileHandler.setLevel(file_log_level)
        fileHandler.setFormatter(logging.Formatter(LOG_STRING_FORMAT, LOG_DATE_FORMAT))
        logging.getLogger().addHandler(fileHandler)
        if (unknown_file_log_level == True):
            logger.log(logging.WARNING, 'Unknown file log level: %s setting to info' % options['file_log_level'])


def begin_work(config_loader):
    '''
    :type config_loader: user_sync.config.ConfigLoader
    '''

    directory_groups = config_loader.get_directory_groups()
    primary_umapi_config, secondary_umapi_configs = config_loader.get_umapi_options()
    rule_config = config_loader.get_rule_options()

    # process mapped configuration after the directory groups have been loaded, as mapped setting depends on this.
    if (rule_config['directory_group_mapped']):
        rule_config['directory_group_filter'] = set(directory_groups.iterkeys())

    # make sure that all the adobe groups are from known umapi connector names
    referenced_umapi_names = set()
    for groups in directory_groups.itervalues():
        for group in groups:
            umapi_name = group.umapi_name
            if (umapi_name != user_sync.rules.PRIMARY_UMAPI_NAME):
                referenced_umapi_names.add(umapi_name)
    referenced_umapi_names.difference_update(secondary_umapi_configs.iterkeys())

    if (len(referenced_umapi_names) > 0):
        raise AssertionException('Adobe groups reference unknown umapi connectors: %s' % referenced_umapi_names)

    directory_connector = None
    directory_connector_options = None
    directory_connector_module_name = config_loader.get_directory_connector_module_name()
    if (directory_connector_module_name != None):
        directory_connector_module = __import__(directory_connector_module_name, fromlist=[''])
        directory_connector = user_sync.connector.directory.DirectoryConnector(directory_connector_module)
        directory_connector_options = config_loader.get_directory_connector_options(directory_connector.name)

    config_loader.check_unused_config_keys()

    if (directory_connector != None and directory_connector_options != None):
        # specify the default user_identity_type if it's not already specified in the options
        if 'user_identity_type' not in directory_connector_options:
            directory_connector_options['user_identity_type'] = rule_config['new_account_type']
        directory_connector.initialize(directory_connector_options)

    primary_name = '.primary' if secondary_umapi_configs else ''
    umapi_primary_connector = user_sync.connector.umapi.UmapiConnector(primary_name, primary_umapi_config)
    umapi_other_connectors = {}
    for secondary_umapi_name, secondary_config in secondary_umapi_configs.iteritems():
        umapi_secondary_conector = user_sync.connector.umapi.UmapiConnector(".secondary.%s" % secondary_umapi_name,
                                                                            secondary_config)
        umapi_other_connectors[secondary_umapi_name] = umapi_secondary_conector
    umapi_connectors = user_sync.rules.UmapiConnectors(umapi_primary_connector, umapi_other_connectors)

    rule_processor = user_sync.rules.RuleProcessor(rule_config)
    if (len(directory_groups) == 0 and rule_processor.will_manage_groups()):
        logger.warn('no groups mapped in config file')
    rule_processor.run(directory_groups, directory_connector, umapi_connectors)


def create_config_loader(args):
    config_bootstrap_options = {
        'main_config_filename': args.config_filename,
    }
    config_loader = user_sync.config.ConfigLoader(config_bootstrap_options)
    return config_loader


def create_config_loader_options(args):
    config_options = {
        'test_mode': args.test_mode,
        'manage_groups': args.manage_groups,
        'update_user_info': args.update_user_info,
        'directory_group_mapped': False,
    }

    # --users
    users_args = args.users
    if users_args is not None:
        users_action = None if len(users_args) == 0 else user_sync.helper.normalize_string(users_args.pop(0))
<<<<<<< HEAD
        if users_action is None or users_action == 'all':
            config_options['directory_get_config_name'] = True
        elif users_action == 'file':
            if len(users_args) == 0:
                raise user_sync.error.AssertionException('Missing file path for --users %s [file_path]' % users_action)
=======
        if (users_action == None or users_action == 'all'):
            config_options['directory_connector_module_name'] = 'user_sync.connector.directory_ldap'
        elif (users_action == 'file'):
            if len(users_args) == 0:
                raise AssertionException('Missing file path for --users %s [file_path]' % users_action)
>>>>>>> be1b5be3
            config_options['directory_connector_module_name'] = 'user_sync.connector.directory_csv'
            config_options['directory_connector_overridden_options'] = {'file_path': users_args.pop(0)}
        elif users_action == 'mapped':
            config_options['directory_get_config_name'] = True
            config_options['directory_group_mapped'] = True
<<<<<<< HEAD
        elif users_action == 'group':
            if len(users_args) == 0:
                raise user_sync.error.AssertionException('Missing groups for --users %s [groups]' % users_action)
            config_options['directory_get_config_name'] = True
=======
        elif (users_action == 'group'):
            if len(users_args) == 0:
                raise AssertionException('Missing groups for --users %s [groups]' % users_action)
            config_options['directory_connector_module_name'] = 'user_sync.connector.directory_ldap'
>>>>>>> be1b5be3
            config_options['directory_group_filter'] = users_args.pop(0).split(',')
        else:
            raise AssertionException('Unknown argument --users %s' % users_action)

    username_filter_pattern = args.username_filter_pattern
    if (username_filter_pattern):
        try:
            compiled_expression = re.compile(r'\A' + username_filter_pattern + r'\Z', re.IGNORECASE)
        except Exception as e:
            raise AssertionException("Bad regular expression for --user-filter: %s reason: %s" %
                                     (username_filter_pattern, e.message))
        config_options['username_filter_regex'] = compiled_expression

    # --adobe-only-user-action
    adobe_action_args = args.adobe_only_user_action
    if adobe_action_args is not None:
        adobe_action = None if not adobe_action_args else user_sync.helper.normalize_string(adobe_action_args.pop(0))
        if (adobe_action == None or adobe_action == 'preserve'):
            pass  # no option settings needed
        elif (adobe_action == 'exclude'):
            config_options['exclude_strays'] = True
        elif (adobe_action == 'write-file'):
            if not adobe_action_args:
                raise AssertionException('Missing file path for --adobe-only-user-action %s [file_path]' % adobe_action)
            config_options['stray_list_output_path'] = adobe_action_args.pop(0)
            logger.info('Writing unmatched users to: %s', config_options['stray_list_output_path'])
        elif (adobe_action == 'delete'):
            config_options['delete_strays'] = True
        elif (adobe_action == 'remove'):
            config_options['remove_strays'] = True
        elif (adobe_action == 'remove-adobe-groups'):
            config_options['disentitle_strays'] = True
        else:
            raise AssertionException('Unknown argument --adobe-only-user-action %s' % adobe_action)

    # --adobe-only-user-list
    stray_list_input_path = args.stray_list_input_path
    if stray_list_input_path:
        if users_args is not None:
            raise AssertionException('You cannot specify both --users and --adobe-only-user-list')
        if config_options.get('stray_list_output_path'):
            raise AssertionException('You cannot specify both --adobe-only-user-list and --output-adobe-users')
        # don't read the directory when processing from the stray list
        config_options['directory_connector_module_name'] = None
        logger.info('--adobe-only-user-list specified, so not reading or comparing directory and Adobe users')
        config_options['stray_list_input_path'] = stray_list_input_path

    return config_options


def log_parameters(args):
    '''
    Log the invocation parameters to make it easier to diagnose problem with customers
    :param args: namespace
    :return: None
    '''
    logger.info('------- Invocation parameters -------')
    logger.info(' '.join(sys.argv))
    logger.info('-------- Internal parameters --------')
    for parameter_name, parameter_value in args.__dict__.iteritems():
        logger.info('  %s: %s', parameter_name, parameter_value)
    logger.info('-------------------------------------')


def main():
    run_stats = None
    try:
        try:
            args = process_args()
        except SystemExit:
            return

        config_loader = create_config_loader(args)
        init_log(config_loader.get_logging_config())

        # add start divider, app version number, and invocation parameters to log
        run_stats = user_sync.helper.JobStats('Run (User Sync version: ' + APP_VERSION + ')', divider='=')
        run_stats.log_start(logger)
        log_parameters(args)

        script_dir = os.path.dirname(os.path.realpath(sys.argv[0]))
        lock_path = os.path.join(script_dir, 'lockfile')
        lock = user_sync.lockfile.ProcessLock(lock_path)
        if lock.set_lock():
            try:
                config_options = create_config_loader_options(args)
                config_loader.set_options(config_options)

                begin_work(config_loader)
            finally:
                lock.unlock()
        else:
            logger.info("Process is already locked")

    except AssertionException as e:
        if (not e.is_reported()):
            logger.critical(e.message)
            e.set_reported()
    except:
        try:
            logger.error('Unhandled exception', exc_info=sys.exc_info())
        except:
            pass

    finally:
        if (run_stats != None):
            run_stats.log_end(logger)


console_log_handler = init_console_log()
logger = logging.getLogger('main')

if __name__ == '__main__':
    main()<|MERGE_RESOLUTION|>--- conflicted
+++ resolved
@@ -218,35 +218,20 @@
     users_args = args.users
     if users_args is not None:
         users_action = None if len(users_args) == 0 else user_sync.helper.normalize_string(users_args.pop(0))
-<<<<<<< HEAD
         if users_action is None or users_action == 'all':
             config_options['directory_get_config_name'] = True
         elif users_action == 'file':
             if len(users_args) == 0:
-                raise user_sync.error.AssertionException('Missing file path for --users %s [file_path]' % users_action)
-=======
-        if (users_action == None or users_action == 'all'):
-            config_options['directory_connector_module_name'] = 'user_sync.connector.directory_ldap'
-        elif (users_action == 'file'):
-            if len(users_args) == 0:
                 raise AssertionException('Missing file path for --users %s [file_path]' % users_action)
->>>>>>> be1b5be3
             config_options['directory_connector_module_name'] = 'user_sync.connector.directory_csv'
             config_options['directory_connector_overridden_options'] = {'file_path': users_args.pop(0)}
         elif users_action == 'mapped':
             config_options['directory_get_config_name'] = True
             config_options['directory_group_mapped'] = True
-<<<<<<< HEAD
         elif users_action == 'group':
             if len(users_args) == 0:
-                raise user_sync.error.AssertionException('Missing groups for --users %s [groups]' % users_action)
+                raise AssertionException('Missing groups for --users %s [groups]' % users_action)
             config_options['directory_get_config_name'] = True
-=======
-        elif (users_action == 'group'):
-            if len(users_args) == 0:
-                raise AssertionException('Missing groups for --users %s [groups]' % users_action)
-            config_options['directory_connector_module_name'] = 'user_sync.connector.directory_ldap'
->>>>>>> be1b5be3
             config_options['directory_group_filter'] = users_args.pop(0).split(',')
         else:
             raise AssertionException('Unknown argument --users %s' % users_action)
