# This is a sample configuration file for the oneroster connector type.
#
# OneRoster is the standard specification for securely sharing class rosters and related data,
# between a student information system (SIS) and any other system.
#
# This sample file contains all of the settable options for this protocol.
# It is recommended that you make a copy of this file and edit it for your needs.
# While you are at it, you will likely want to remove a lot of this  commentary,
# in order to enhance the readability of your file.

# connection settings (required)
# SHA-256 signing mechanism required

# Host name for organization's OneRoster implementation, eg: https://mockroster.io
host: "https://mockroster.io/"

#User's credentials to access protected API endpoints
username: 'oruser'
password: 'secret'
<<<<<<< HEAD

#When using oAuth 2 Bearer Tokens, available with OneRoster 1.1:
#oAuth2 endpoint
api_token_endpoint: "https://mockroster.io/oauth/token"

#Values required when using OAuth1:







# Unique key used throughout One-Roster (sourcedId is commonly used)
key_identifier: 'sourcedId'

# Country Code that will be associated with
=======
key_identifier: 'sourcedId'
>>>>>>> 610a7567
country_code: 'US'

authentication: 'Oauth2'

#(optional) Additional One Roster User information (source_attributes), that can be used to create final user object.
# attributes will be used and manipulated within the extension-config.yml file



# (optional) string_encoding (default value given below)
# string_encoding specifies the Unicode string encoding used by the directory.
# All values retrieved from the directory are converted to Unicode before being
# sent to or compared with values on the Adobe side, to avoid encoding issues.
# The value must be a Python codec name or alias, such as 'latin1' or 'big5'.
# See https://docs.python.org/2/library/codecs.html#standard-encodings for details.
#string_encoding: utf8



# (optional) user_email_format (default value given below)
# user_email_format specifies how to construct a user's email address by
# combining constant strings with the values of specific Okta profile attributes.
# Any names in curly braces are taken as attribute names, and everything including
# the braces will be replaced on a per-user basis with the values of the attributes.
# The default value is from "email" field in Okta user profile.
# NOTE: for this and every format setting, the constant strings must be in
# the encoding specified by the string_encoding setting, above.
#user_email_format: "{email}"

# (optional) user_domain_format (no default value)
# user_domain_format is analogous to user_email_format in syntax, but it
# is used to discover the domain for a given user.  If not specified, the
# domain is taken from the domain part of the user's email address.
#user_domain_format: "{domain}"

# (optional) user_username_format (no default value)
# user_username_format specifies how to construct a user's username on the
# Adobe side by combining constant strings with attribute values.
# Any names in curly braces are taken as attribute names, and everything including
# the braces will be replaced on a per-user basis with the values of the attributes.
# This setting should only be used when you are using federatedID and your
# federation configuration specifies username-based login.  In all other cases,
# make sure this is not set or returns an empty value, and the user's username
# will be taken from the user's email.
# This example supposes that the department and user_id are concatenated to
# produce a unique username for each user.
#user_username_format: "{department}_{user_id}"

# (optional) user_given_name_format (default value given below)
# user_given_name_format specifies how to construct a user's given name by
# combining constant strings with the values of specific Okta profile attributes.
# Any names in curly braces are taken as attribute names, and everything including
# the braces will be replaced on a per-user basis with the values of the attributes.
# The default value is from "firstName" field in Okta user profile..
# NOTE: for this and every format setting, the constant strings must be in
# the encoding specified by the string_encoding setting, above.
#user_given_name_format: "{firstName}"

# (optional) user_surname_format (default value given below)
# user_surname_format specifies how to construct a user's surname by
# combining constant strings with the values of specific Okta profile attributes.
# Any names in curly braces are taken as attribute names, and everything including
# the braces will be replaced on a per-user basis with the values of the attributes.
# The default value is from "lastName" field in Okta user profile.
# NOTE: for this and every format setting, the constant strings must be in
# the encoding specified by the string_encoding setting, above.
#user_surname_format: "{lastName}"

# (optional) user_country_code_format (default value given below)
# user_country_code_format specifies how to construct a user's country code by
# combining constant strings with the values of specific Okta profile attributes.
# Any names in curly braces are taken as attribute names, and everything including
# the braces will be replaced on a per-user basis with the values of the attributes.
# The default value is from "countryCode" field in Okta user profile.
# NOTE: for this and every format setting, the constant strings must be in
# the encoding specified by the string_encoding setting, above.
#user_country_code_format: "{countryCode}"
<|MERGE_RESOLUTION|>--- conflicted
+++ resolved
@@ -17,7 +17,6 @@
 #User's credentials to access protected API endpoints
 username: 'oruser'
 password: 'secret'
-<<<<<<< HEAD
 
 #When using oAuth 2 Bearer Tokens, available with OneRoster 1.1:
 #oAuth2 endpoint
@@ -35,9 +34,6 @@
 key_identifier: 'sourcedId'
 
 # Country Code that will be associated with
-=======
-key_identifier: 'sourcedId'
->>>>>>> 610a7567
 country_code: 'US'
 
 authentication: 'Oauth2'
