<<<<<<< HEAD
import csv
=======
import re
>>>>>>> 752feb80

import mock
import pytest
import yaml

from user_sync.rules import RuleProcessor, AdobeGroup, UmapiTargetInfo


@pytest.fixture
def rule_processor(caller_options):
    return RuleProcessor(caller_options)


@pytest.fixture
def caller_options():
    return {
        'adobe_group_filter': None,
        'after_mapping_hook': None,
        'default_country_code': 'US',
        'delete_strays': False,
        'directory_group_filter': None,
        'disentitle_strays': False,
        'exclude_groups': [],
        'exclude_identity_types': ['adobeID'],
        'exclude_strays': False,
        'exclude_users': [],
        'extended_attributes': None,
        'process_groups': True,
        'max_adobe_only_users': 200,
        'new_account_type': 'federatedID',
        'remove_strays': True,
        'strategy': 'sync',
        'stray_list_input_path': None,
        'stray_list_output_path': None,
        'test_mode': True,
        'update_user_info': False,
        'username_filter_regex': None,
        'adobe_only_user_action': ['remove'],
        'adobe_only_user_list': None,
        'adobe_users': ['all'],
        'config_filename': 'tests/fixture/user-sync-config.yml',
        'connector': 'ldap',
        'encoding_name': 'utf8',
        'user_filter': None,
        'users': None,
        'directory_connector_type': 'csv',
        'directory_connector_overridden_options': {
<<<<<<< HEAD
            'file_path': None},
        'adobe_group_mapped': False,
        'additional_groups': []}
=======
            'file_path': '../tests/fixture/remove-data.csv'},
        'adobe_group_mapped': False,
        'additional_groups': []}


@pytest.fixture
def umapi_target_info():
    return UmapiTargetInfo("")
>>>>>>> 752feb80


@mock.patch('user_sync.helper.CSVAdapter.read_csv_rows')
def test_stray_key_map(csv_reader, rule_processor):
    csv_mock_data = [{
<<<<<<< HEAD
                         'type': 'adobeID',
                         'username': 'removeuser2@example.com',
                         'domain': 'example.com'},
                     {
                         'type': 'federatedID',
                         'username': 'removeuser@example.com',
                         'domain': 'example.com'},
                     {
                         'type': 'enterpriseID',
                         'username': 'removeuser3@example.com',
                         'domain': 'example.com'}]
=======
        'type': 'adobeID',
        'username': 'removeuser2@example.com',
        'domain': 'example.com'},
        {
            'type': 'federatedID',
            'username': 'removeuser@example.com',
            'domain': 'example.com'},
        {
            'type': 'enterpriseID',
            'username': 'removeuser3@example.com',
            'domain': 'example.com'}]
>>>>>>> 752feb80
    csv_reader.return_value = csv_mock_data
    rule_processor.read_stray_key_map('')
    actual_value = rule_processor.stray_key_map
    expected_value = {
        None: {
            'federatedID,removeuser@example.com,': None,
            'enterpriseID,removeuser3@example.com,': None,
            'adobeID,removeuser2@example.com,': None}}

    assert expected_value == actual_value

    # Added secondary umapi value
    csv_mock_data = [{
<<<<<<< HEAD
                         'type': 'adobeID',
                         'username': 'remo@example.com',
                         'domain': 'example.com',
                         'umapi': 'secondary'},
                     {
                         'type': 'federatedID',
                         'username': 'removeuser@example.com'},
                     {
                         'type': 'enterpriseID',
                         'username': 'removeuser3@example.com',
                         'domain': 'example.com'}]
=======
        'type': 'adobeID',
        'username': 'remo@sample.com',
        'domain': 'sample.com',
        'umapi': 'secondary'},
        {
            'type': 'federatedID',
            'username': 'removeuser@example.com'},
        {
            'type': 'enterpriseID',
            'username': 'removeuser3@example.com',
            'domain': 'example.com'}]
>>>>>>> 752feb80
    csv_reader.return_value = csv_mock_data
    rule_processor.read_stray_key_map('')
    actual_value = rule_processor.stray_key_map
    expected_value = {
        'secondary': {
<<<<<<< HEAD
            'adobeID,remo@example.com,': None},
=======
            'adobeID,remo@sample.com,': None},
>>>>>>> 752feb80
        None: {
            'federatedID,removeuser@example.com,': None,
            'enterpriseID,removeuser3@example.com,': None,
            'adobeID,removeuser2@example.com,': None}}
    assert expected_value == actual_value


<<<<<<< HEAD
def test_write_stray_key_map(rule_processor, log_stream, tmpdir):
    tmp_file = str(tmpdir.join('strays_test.csv'))
    stream, logger = log_stream
    rule_processor.logger = logger

    rule_processor.stray_list_output_path = tmp_file
    rule_processor.stray_key_map = {
        'secondary': {
            'adobeID,remoab@example.com,': set(),
            'enterpriseID,adobe.user3@example.com,': set(), },
        None: {
            'enterpriseID,adobe.user1@example.com,': set(),
            'federatedID,adobe.user2@example.com,': set()
            }}
    rule_processor.write_stray_key_map()

    stream.flush()
    actual_logger_output = stream.getvalue()

    output_filename = rule_processor.stray_list_output_path
    length_of_adobe_only_users = str(len(rule_processor.stray_key_map[None]))

    assert output_filename in actual_logger_output
    assert length_of_adobe_only_users in actual_logger_output

    with open(tmp_file, 'r') as our_file:
        reader = csv.reader(our_file)
        actual = list(reader)
        expected = [['type', 'username', 'domain', 'umapi'],
                    ['enterpriseID', 'adobe.user1@example.com', '', ''],
                    ['federatedID', 'adobe.user2@example.com', '', ''],
                    ['adobeID', 'remoab@example.com', '', 'secondary'],
                    ['enterpriseID', 'adobe.user3@example.com', '', 'secondary']]
        actual_str = [','.join(r) for r in actual]
        expected_str = [','.join(r) for r in expected]
        for row in actual_str[1:3]:
            assert row in expected_str[1:3]
        for row in actual_str[3:5]:
            assert row in expected_str[3:5]
=======
def test_get_user_attribute_difference(rule_processor):
    umapi_users_mock_data = {
        'email': 'adobe.username@example.com',
        'status': 'active',
        'username': 'adobe.username@example.com',
        'domain': 'example.com',
        'firstname': 'Adobe',
        'lastname': 'Username',
        'country': 'US',
        'type': 'federatedID'}

    # Updated user's email, firstname and lastname
    directory_user_mock_data = {
        'identity_type': 'federatedID',
        'username': 'adobeupdate.username2@example.com',
        'domain': 'example.com',
        'firstname': 'Adobeupdate',
        'lastname': 'Username2',
        'email': 'adobeupdate.username2@example.com',
        'groups': ['All Sea of Carag'],
        'country': 'US',
        'member_groups': [],
        'source_attributes': {
            'email': 'adobeupdate.username2@example.com',
            'identity_type': None,
            'username': None,
            'domain': None,
            'givenName': 'Adobeupdate',
            'sn': 'Username2',
            'c': 'US'}}

    actual_difference_value = rule_processor.get_user_attribute_difference(directory_user_mock_data,
                                                                           umapi_users_mock_data)
    expected_difference_value = {
        'email': 'adobeupdate.username2@example.com',
        'firstname': 'Adobeupdate',
        'lastname': 'Username2'}
    assert expected_difference_value == actual_difference_value
    # test with no change
    actual_difference_value = rule_processor.get_user_attribute_difference(umapi_users_mock_data, umapi_users_mock_data)
    assert actual_difference_value == {}


def test_log_after_mapping_hook_scope(log_stream):
    stream, logger = log_stream

    def compare_attr(text, target):
        s = yaml.safe_load(re.search('{.+}', text).group())
        for attr in s:
            if s[attr] != 'None':
                assert s[attr] == target[attr]

    state = {
        'source_attributes': {
            'email': 'bsisko@seaofcarag.com',
            'identity_type': None,
            'username': None,
            'domain': None,
            'givenName': 'Benjamin',
            'sn': 'Sisko',
            'c': 'CA'},
        'source_groups': set(),
        'target_attributes': {
            'email': 'bsisko@seaofcarag.com',
            'username': 'bsisko@seaofcarag.com',
            'domain': 'seaofcarag.com',
            'firstname': 'Benjamin',
            'lastname': 'Sisko',
            'country': 'CA'},
        'target_groups': set(),
        'log_stream': logger,
        'hook_storage': None}

    ruleprocessor = RuleProcessor({})
    ruleprocessor.logger = logger
    ruleprocessor.after_mapping_hook_scope = state
    ruleprocessor.log_after_mapping_hook_scope(before_call=True)
    stream.flush()
    x = stream.getvalue().split('\n')

    assert len(x[2]) < 32
    assert len(x[4]) < 32
    compare_attr(x[1], state['source_attributes'])
    compare_attr(x[3], state['target_attributes'])

    state['target_groups'] = {'One'}
    state['target_attributes']['firstname'] = 'John'
    state['source_attributes']['sn'] = 'David'
    state['source_groups'] = {'One'}

    ruleprocessor.after_mapping_hook_scope = state
    ruleprocessor.log_after_mapping_hook_scope(after_call=True)
    stream.flush()
    x = stream.getvalue().split('\n')

    assert re.search('(Target groups, after).*(One)', x[6])
    compare_attr(x[5], state['target_attributes'])


def test_get_user_key(rule_processor):
    key = rule_processor.get_user_key("federatedID", "wriker@forever.com", "wriker@forever.com", "forever.com")
    assert key == 'federatedID,wriker@forever.com,'

    key = rule_processor.get_user_key("federatedID", "wriker", "forever.com")
    assert key == 'federatedID,wriker,forever.com'

    assert not rule_processor.get_user_key(None, "wriker@forever.com", "wriker@forever.com", "forever.com")
    assert not rule_processor.get_user_key("federatedID", None, "wriker@forever.com")


def test_get_username_from_user_key(rule_processor):
    with mock.patch('user_sync.rules.RuleProcessor.parse_user_key') as parse:
        parse.return_value = ['federatedID', 'test_user@email.com', '']
        username = rule_processor.get_username_from_user_key("federatedID,test_user@email.com,")
        assert username == 'test_user@email.com'


def test_parse_user_key(rule_processor):
    parsed_user_key = rule_processor.parse_user_key("federatedID,test_user@email.com,")
    assert parsed_user_key == ['federatedID', 'test_user@email.com', '']

    domain_parsed_key = rule_processor.parse_user_key("federatedID,test_user,email.com")
    assert domain_parsed_key == ['federatedID', 'test_user', 'email.com']


def test_add_mapped_group(umapi_target_info):
    umapi_target_info.add_mapped_group("All Students")
    assert "all students" in umapi_target_info.mapped_groups
    assert "All Students" in umapi_target_info.non_normalize_mapped_groups


def test_add_additional_group(umapi_target_info):
    umapi_target_info.add_additional_group('old_name', 'new_name')
    assert umapi_target_info.additional_group_map['old_name'][0] == 'new_name'


def test_add_desired_group_for(umapi_target_info):
    with mock.patch("user_sync.rules.UmapiTargetInfo.get_desired_groups") as mock_desired_groups:
        mock_desired_groups.return_value = None
        umapi_target_info.add_desired_group_for('user_key', 'group_name')
        assert umapi_target_info.desired_groups_by_user_key['user_key'] == {'group_name'}


def test_create():
    with mock.patch("user_sync.rules.AdobeGroup._parse") as parse:
        parse.return_value = ('group_name', None)
        AdobeGroup.create('this')
        assert ('group_name', None) in AdobeGroup.index_map


def test_parse():
    result = AdobeGroup._parse('qualified_name')
    assert result == ('qualified_name', None)


def test_add_stray(rule_processor):
    user_key_mock_data = 'federatedID,rules.user@seaofcarag.com,'
    removed_groups_mock_data = {'aishtest'}
    rule_processor.stray_key_map = {None: {}}
    rule_processor.add_stray(None, user_key_mock_data, removed_groups_mock_data)
    assert rule_processor.stray_key_map[None][user_key_mock_data] == removed_groups_mock_data


def test_process_stray(rule_processor, log_stream):
    stream, logger = log_stream
    rule_processor.logger = logger
    with mock.patch("user_sync.rules.RuleProcessor.manage_strays"):
        rule_processor.stray_key_map = {None: {'federatedID,testuser2000@example.com,': set()}}
        rule_processor.process_strays({})

        stream.flush()
        actual_logger_output = stream.getvalue()
        assert "Processing Adobe-only users..." in actual_logger_output

    rule_processor.options["max_adobe_only_users"] = 0
    rule_processor.process_strays({})
    stream.flush()
    actual_logger_output = stream.getvalue()
    assert "Unable to process Adobe-only users" in actual_logger_output
    assert rule_processor.action_summary["primary_strays_processed"] == 0

    rule_processor.primary_user_count = 10
    rule_processor.excluded_user_count = 1
    rule_processor.options["max_adobe_only_users"] = "5%"
    rule_processor.process_strays({})
    stream.flush()
    actual_logger_output = stream.getvalue()
    assert "Unable to process Adobe-only users" in actual_logger_output
    assert rule_processor.action_summary["primary_strays_processed"] == 0

    with mock.patch("user_sync.rules.RuleProcessor.manage_strays"):
        rule_processor.stray_key_map = {None: {'federatedID,testuser2000@example.com,': set()}}
        rule_processor.options["max_adobe_only_users"] = "20%"
        rule_processor.process_strays({})
        stream.flush()
        actual_logger_output = stream.getvalue()
        assert "Processing Adobe-only users..." in actual_logger_output

def test_is_selected_user_key(rule_processor):
    compiled_expression = re.compile(r'\A' + "nuver.yusser@seaofcarag.com" + r'\Z', re.IGNORECASE)
    rule_processor.options['username_filter_regex'] = compiled_expression
    result = rule_processor.is_selected_user_key('federatedID,nuver.yusser@seaofcarag.com,')
    assert result
    result = rule_processor.is_selected_user_key('federatedID,test@test.com,')
    assert not result
    compiled_expression = re.compile(r'\A' + ".*sser@seaofcarag.com" + r'\Z', re.IGNORECASE)
    rule_processor.options['username_filter_regex'] = compiled_expression
    result = rule_processor.is_selected_user_key('federatedID,nuver.yusser@seaofcarag.com,')
    assert result



def test_is_umapi_user_excluded(rule_processor):
    in_primary_org = True
    rule_processor.exclude_identity_types = ['adobeID']
    user_key = 'adobeID,adobe.user@seaofcarag.com,'
    current_groups = {'default acrobat pro dc configuration', 'one', '_admin_group a'}
    assert rule_processor.is_umapi_user_excluded(in_primary_org, user_key, current_groups)

    user_key = 'federatedID,adobe.user@seaofcarag.com,'
    rule_processor.exclude_groups = {'one'}
    assert rule_processor.is_umapi_user_excluded(in_primary_org, user_key, current_groups)

    user_key = 'federatedID,adobe.user@seaofcarag.com,'
    rule_processor.exclude_groups = set()
    compiled_expression = re.compile(r'\A' + "adobe.user@seaofcarag.com" + r'\Z', re.IGNORECASE)
    rule_processor.exclude_users = {compiled_expression}
    assert rule_processor.is_umapi_user_excluded(in_primary_org, user_key, current_groups)
>>>>>>> 752feb80
<|MERGE_RESOLUTION|>--- conflicted
+++ resolved
@@ -1,8 +1,6 @@
-<<<<<<< HEAD
+import re
+
 import csv
-=======
-import re
->>>>>>> 752feb80
 
 import mock
 import pytest
@@ -50,11 +48,6 @@
         'users': None,
         'directory_connector_type': 'csv',
         'directory_connector_overridden_options': {
-<<<<<<< HEAD
-            'file_path': None},
-        'adobe_group_mapped': False,
-        'additional_groups': []}
-=======
             'file_path': '../tests/fixture/remove-data.csv'},
         'adobe_group_mapped': False,
         'additional_groups': []}
@@ -63,25 +56,11 @@
 @pytest.fixture
 def umapi_target_info():
     return UmapiTargetInfo("")
->>>>>>> 752feb80
 
 
 @mock.patch('user_sync.helper.CSVAdapter.read_csv_rows')
 def test_stray_key_map(csv_reader, rule_processor):
     csv_mock_data = [{
-<<<<<<< HEAD
-                         'type': 'adobeID',
-                         'username': 'removeuser2@example.com',
-                         'domain': 'example.com'},
-                     {
-                         'type': 'federatedID',
-                         'username': 'removeuser@example.com',
-                         'domain': 'example.com'},
-                     {
-                         'type': 'enterpriseID',
-                         'username': 'removeuser3@example.com',
-                         'domain': 'example.com'}]
-=======
         'type': 'adobeID',
         'username': 'removeuser2@example.com',
         'domain': 'example.com'},
@@ -93,7 +72,6 @@
             'type': 'enterpriseID',
             'username': 'removeuser3@example.com',
             'domain': 'example.com'}]
->>>>>>> 752feb80
     csv_reader.return_value = csv_mock_data
     rule_processor.read_stray_key_map('')
     actual_value = rule_processor.stray_key_map
@@ -107,19 +85,6 @@
 
     # Added secondary umapi value
     csv_mock_data = [{
-<<<<<<< HEAD
-                         'type': 'adobeID',
-                         'username': 'remo@example.com',
-                         'domain': 'example.com',
-                         'umapi': 'secondary'},
-                     {
-                         'type': 'federatedID',
-                         'username': 'removeuser@example.com'},
-                     {
-                         'type': 'enterpriseID',
-                         'username': 'removeuser3@example.com',
-                         'domain': 'example.com'}]
-=======
         'type': 'adobeID',
         'username': 'remo@sample.com',
         'domain': 'sample.com',
@@ -131,17 +96,12 @@
             'type': 'enterpriseID',
             'username': 'removeuser3@example.com',
             'domain': 'example.com'}]
->>>>>>> 752feb80
     csv_reader.return_value = csv_mock_data
     rule_processor.read_stray_key_map('')
     actual_value = rule_processor.stray_key_map
     expected_value = {
         'secondary': {
-<<<<<<< HEAD
-            'adobeID,remo@example.com,': None},
-=======
             'adobeID,remo@sample.com,': None},
->>>>>>> 752feb80
         None: {
             'federatedID,removeuser@example.com,': None,
             'enterpriseID,removeuser3@example.com,': None,
@@ -149,47 +109,6 @@
     assert expected_value == actual_value
 
 
-<<<<<<< HEAD
-def test_write_stray_key_map(rule_processor, log_stream, tmpdir):
-    tmp_file = str(tmpdir.join('strays_test.csv'))
-    stream, logger = log_stream
-    rule_processor.logger = logger
-
-    rule_processor.stray_list_output_path = tmp_file
-    rule_processor.stray_key_map = {
-        'secondary': {
-            'adobeID,remoab@example.com,': set(),
-            'enterpriseID,adobe.user3@example.com,': set(), },
-        None: {
-            'enterpriseID,adobe.user1@example.com,': set(),
-            'federatedID,adobe.user2@example.com,': set()
-            }}
-    rule_processor.write_stray_key_map()
-
-    stream.flush()
-    actual_logger_output = stream.getvalue()
-
-    output_filename = rule_processor.stray_list_output_path
-    length_of_adobe_only_users = str(len(rule_processor.stray_key_map[None]))
-
-    assert output_filename in actual_logger_output
-    assert length_of_adobe_only_users in actual_logger_output
-
-    with open(tmp_file, 'r') as our_file:
-        reader = csv.reader(our_file)
-        actual = list(reader)
-        expected = [['type', 'username', 'domain', 'umapi'],
-                    ['enterpriseID', 'adobe.user1@example.com', '', ''],
-                    ['federatedID', 'adobe.user2@example.com', '', ''],
-                    ['adobeID', 'remoab@example.com', '', 'secondary'],
-                    ['enterpriseID', 'adobe.user3@example.com', '', 'secondary']]
-        actual_str = [','.join(r) for r in actual]
-        expected_str = [','.join(r) for r in expected]
-        for row in actual_str[1:3]:
-            assert row in expected_str[1:3]
-        for row in actual_str[3:5]:
-            assert row in expected_str[3:5]
-=======
 def test_get_user_attribute_difference(rule_processor):
     umapi_users_mock_data = {
         'email': 'adobe.username@example.com',
@@ -418,4 +337,44 @@
     compiled_expression = re.compile(r'\A' + "adobe.user@seaofcarag.com" + r'\Z', re.IGNORECASE)
     rule_processor.exclude_users = {compiled_expression}
     assert rule_processor.is_umapi_user_excluded(in_primary_org, user_key, current_groups)
->>>>>>> 752feb80
+
+
+def test_write_stray_key_map(rule_processor, log_stream, tmpdir):
+    tmp_file = str(tmpdir.join('strays_test.csv'))
+    stream, logger = log_stream
+    rule_processor.logger = logger
+
+    rule_processor.stray_list_output_path = tmp_file
+    rule_processor.stray_key_map = {
+        'secondary': {
+            'adobeID,remoab@example.com,': set(),
+            'enterpriseID,adobe.user3@example.com,': set(), },
+        None: {
+            'enterpriseID,adobe.user1@example.com,': set(),
+            'federatedID,adobe.user2@example.com,': set()
+            }}
+    rule_processor.write_stray_key_map()
+
+    stream.flush()
+    actual_logger_output = stream.getvalue()
+
+    output_filename = rule_processor.stray_list_output_path
+    length_of_adobe_only_users = str(len(rule_processor.stray_key_map[None]))
+
+    assert output_filename in actual_logger_output
+    assert length_of_adobe_only_users in actual_logger_output
+
+    with open(tmp_file, 'r') as our_file:
+        reader = csv.reader(our_file)
+        actual = list(reader)
+        expected = [['type', 'username', 'domain', 'umapi'],
+                    ['enterpriseID', 'adobe.user1@example.com', '', ''],
+                    ['federatedID', 'adobe.user2@example.com', '', ''],
+                    ['adobeID', 'remoab@example.com', '', 'secondary'],
+                    ['enterpriseID', 'adobe.user3@example.com', '', 'secondary']]
+        actual_str = [','.join(r) for r in actual]
+        expected_str = [','.join(r) for r in expected]
+        for row in actual_str[1:3]:
+            assert row in expected_str[1:3]
+        for row in actual_str[3:5]:
+            assert row in expected_str[3:5]