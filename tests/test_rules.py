--- conflicted
+++ resolved
@@ -741,53 +741,6 @@
     return RuleProcessor(caller_options)
 
 
-<<<<<<< HEAD
-    called = [c[0] for c in mock_command.mock_calls][1:]
-    assert called == ['remove_groups', 'add_groups']
-
-
-@mock.patch("user_sync.connector.umapi.Commands")
-def test_manage_strays(commands, rule_processor):
-    commands.return_value = mock.MagicMock()
-    umapi_connector = mock.MagicMock()
-    umapi_connector.get_primary_connector.return_value = mock.MagicMock()
-    rule_processor.stray_key_map = {None: {'federatedID,example@email.com,': {'user_group'}}}
-
-    rule_processor.options['disentitle_strays'] = True
-    rule_processor.manage_strays(umapi_connector)
-    called = [c[0] for c in commands.mock_calls]
-    assert '().remove_all_groups' in called
-
-    rule_processor.options['disentitle_strays'] = False
-    commands.mock_calls = []
-    rule_processor.options['remove_strays'] = True
-    rule_processor.manage_strays(umapi_connector)
-    called = [c[0] for c in commands.mock_calls]
-
-    assert '().remove_from_org' in called
-
-    rule_processor.options['remove_strays'] = False
-
-    commands.mock_calls = []
-    rule_processor.options['delete_strays'] = True
-    rule_processor.manage_strays(umapi_connector)
-    called = [c[0] for c in commands.mock_calls]
-    assert '().remove_from_org' in called
-
-    rule_processor.options['disentitle_strays'] = False
-    rule_processor.options['remove_strays'] = False
-    rule_processor.options['delete_strays'] = False
-    commands.mock_calls = []
-    rule_processor.manage_stray_groups = True
-    rule_processor.manage_strays(umapi_connector)
-    called = [c[0] for c in commands.mock_calls]
-    assert '().remove_groups' in called
-
-
-
-
-    rule_processor.manage_strays(umapi_connector)
-=======
 @pytest.fixture
 def caller_options():
     return {
@@ -825,4 +778,48 @@
             'file_path': '../tests/fixture/remove-data.csv'},
         'adobe_group_mapped': False,
         'additional_groups': []}
->>>>>>> 27bcc18b
+    called = [c[0] for c in mock_command.mock_calls][1:]
+    assert called == ['remove_groups', 'add_groups']
+
+
+@mock.patch("user_sync.connector.umapi.Commands")
+def test_manage_strays(commands, rule_processor):
+    commands.return_value = mock.MagicMock()
+    umapi_connector = mock.MagicMock()
+    umapi_connector.get_primary_connector.return_value = mock.MagicMock()
+    rule_processor.stray_key_map = {None: {'federatedID,example@email.com,': {'user_group'}}}
+
+    rule_processor.options['disentitle_strays'] = True
+    rule_processor.manage_strays(umapi_connector)
+    called = [c[0] for c in commands.mock_calls]
+    assert '().remove_all_groups' in called
+
+    rule_processor.options['disentitle_strays'] = False
+    commands.mock_calls = []
+    rule_processor.options['remove_strays'] = True
+    rule_processor.manage_strays(umapi_connector)
+    called = [c[0] for c in commands.mock_calls]
+
+    assert '().remove_from_org' in called
+
+    rule_processor.options['remove_strays'] = False
+
+    commands.mock_calls = []
+    rule_processor.options['delete_strays'] = True
+    rule_processor.manage_strays(umapi_connector)
+    called = [c[0] for c in commands.mock_calls]
+    assert '().remove_from_org' in called
+
+    rule_processor.options['disentitle_strays'] = False
+    rule_processor.options['remove_strays'] = False
+    rule_processor.options['delete_strays'] = False
+    commands.mock_calls = []
+    rule_processor.manage_stray_groups = True
+    rule_processor.manage_strays(umapi_connector)
+    called = [c[0] for c in commands.mock_calls]
+    assert '().remove_groups' in called
+
+
+
+
+    rule_processor.manage_strays(umapi_connector)