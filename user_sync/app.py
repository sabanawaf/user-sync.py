# Copyright (c) 2016-2017 Adobe Systems Incorporated.  All rights reserved.
#
# Permission is hereby granted, free of charge, to any person obtaining a copy
# of this software and associated documentation files (the "Software"), to deal
# in the Software without restriction, including without limitation the rights
# to use, copy, modify, merge, publish, distribute, sublicense, and/or sell
# copies of the Software, and to permit persons to whom the Software is
# furnished to do so, subject to the following conditions:
#
# The above copyright notice and this permission notice shall be included in all
# copies or substantial portions of the Software.
#
# THE SOFTWARE IS PROVIDED "AS IS", WITHOUT WARRANTY OF ANY KIND, EXPRESS OR
# IMPLIED, INCLUDING BUT NOT LIMITED TO THE WARRANTIES OF MERCHANTABILITY,
# FITNESS FOR A PARTICULAR PURPOSE AND NONINFRINGEMENT. IN NO EVENT SHALL THE
# AUTHORS OR COPYRIGHT HOLDERS BE LIABLE FOR ANY CLAIM, DAMAGES OR OTHER
# LIABILITY, WHETHER IN AN ACTION OF CONTRACT, TORT OR OTHERWISE, ARISING FROM,
# OUT OF OR IN CONNECTION WITH THE SOFTWARE OR THE USE OR OTHER DEALINGS IN THE
# SOFTWARE.

import argparse
import datetime
import logging
import os
import re
import sys

import config
import user_sync.config
import user_sync.connector.directory
import user_sync.connector.umapi
import user_sync.helper
import user_sync.lockfile
import user_sync.rules
from user_sync.error import AssertionException
from user_sync.version import __version__ as APP_VERSION

LOG_STRING_FORMAT = '%(asctime)s %(process)d %(levelname)s %(name)s - %(message)s'
LOG_DATE_FORMAT = '%Y-%m-%d %H:%M:%S'

# file global logger, defined early so later functions can refer to it.
logger = logging.getLogger('main')


def init_console_log():
    handler = logging.StreamHandler(sys.stdout)
    handler.setFormatter(logging.Formatter(LOG_STRING_FORMAT, LOG_DATE_FORMAT))
    root_logger = logging.getLogger()
    root_logger.addHandler(handler)
    root_logger.setLevel(logging.DEBUG)
    return handler

# file global console_log_handler, defined early so later functions can refer to it.
console_log_handler = init_console_log()


def process_args():
    parser = argparse.ArgumentParser(description='User Sync from Adobe')
    parser.add_argument('-v', '--version',
                        action='version',
                        version='%(prog)s ' + APP_VERSION)
    parser.add_argument('-t', '--test-mode',
                        help='run API action calls in test mode (does not execute changes on the Adobe side). Logs '
                             'what would have been executed.',
                        action='store_true', dest='test_mode')
    parser.add_argument('-c', '--config-filename',
                        help='main config filename. (default: "%(default)s")',
                        default=config.DEFAULT_MAIN_CONFIG_FILENAME, metavar='filename', dest='config_filename')
    parser.add_argument('--users',
                        help="specify the users to be considered for sync. Legal values are 'all' (the default), "
                             "'group names' (one or more specified groups), 'mapped' (all groups listed in "
                             "the configuration file), 'file f' (a specified input file).",
                        nargs="*", metavar=('all|file|mapped|group', 'arg1'), dest='users')
    parser.add_argument('--user-filter',
                        help='limit the selected set of users that may be examined for syncing, with the pattern '
                             'being a regular expression.',
                        metavar='pattern', dest='username_filter_pattern')
    parser.add_argument('--update-user-info',
                        help='if user information differs between the enterprise side and the Adobe side, the Adobe '
                             'side is updated to match.',
                        action='store_true', dest='update_user_info')
    parser.add_argument('--process-groups',
                        help='if membership in mapped groups differs between the enterprise directory and Adobe sides, '
                             'the group membership is updated on the Adobe side so that the memberships in mapped '
                             'groups match those on the enterprise directory side.',
                        action='store_true', dest='manage_groups')
    parser.add_argument('--adobe-only-user-action',
                        help="specify what action to take on Adobe users that don't match users from the "
                             "directory.  Options are 'exclude' (from all changes), "
                             "'preserve' (as is except for --process-groups, the default), "
                             "'write-file f' (preserve and list them), "
                             "'remove-adobe-groups' (but do not remove users)"
                             "'remove' (users but preserve cloud storage), "
                             "'delete' (users and their cloud storage), ",
                        nargs="*", metavar=('exclude|preserve|write-file|delete|remove|remove-adobe-groups', 'arg1'),
                        dest='adobe_only_user_action')
    parser.add_argument('--adobe-only-user-list',
                        help="instead of computing Adobe-only users (Adobe users with no matching users "
                             "in the directory) by comparing Adobe users with directory users, "
                             "the list is read from a file (see --adobe-only-user-action write-file). "
                             "When using this option, you must also specify what you want done with Adobe-only "
                             "users by also including --adobe-only-user-action and one of its arguments",
                        metavar='input_path', dest='stray_list_input_path')
    parser.add_argument('--config-file-encoding',
                        help="config files are expected to contain only ASCII characters; if you "
                             "use an extended character set (e.g., to specify group names), then "
                             "specify the encoding of your configuration files with this argument. "
                             "All encoding names understood by Python are allowed.",
                        dest='encoding_name', default='ascii')
    parser.add_argument('--bypass-authentication-mode',
                        help='authentication with the Adobe server is skipped. This is used for testing only.',
                        default=False,
                        action='store_true', dest='bypass_authentication_mode')
    parser.add_argument('--export-directory-to_csv',
                        help='write directory content to csv. The path will be relative to the working directory. '
                             'When this option is use, the tool will only export directory content to csv',
                        metavar='path_to_csv_file', dest='directory_to_csv_file_path')
    return parser.parse_args()


def init_log(logging_config):
    """
    :type logging_config: user_sync.config.DictConfig
    """
    builder = user_sync.config.OptionsBuilder(logging_config)
    builder.set_bool_value('log_to_file', False)
    builder.set_string_value('file_log_directory', 'logs')
    builder.set_string_value('file_log_level', 'info')
    builder.set_string_value('console_log_level', 'info')
    options = builder.get_options()

    level_lookup = {
        'debug': logging.DEBUG,
        'info': logging.INFO,
        'warning': logging.WARNING,
        'error': logging.ERROR,
        'critical': logging.CRITICAL
    }

    console_log_level = level_lookup.get(options['console_log_level'])
    if console_log_level is None:
        console_log_level = logging.INFO
        logger.log(logging.WARNING, 'Unknown console log level: %s setting to info' % options['console_log_level'])
    console_log_handler.setLevel(console_log_level)

    if options['log_to_file']:
        unknown_file_log_level = False
        file_log_level = level_lookup.get(options['file_log_level'])
        if file_log_level is None:
            file_log_level = logging.INFO
            unknown_file_log_level = True
        file_log_directory = options['file_log_directory']
        if not os.path.exists(file_log_directory):
            os.makedirs(file_log_directory)

        file_path = os.path.join(file_log_directory, datetime.date.today().isoformat() + ".log")
        file_handler = logging.FileHandler(file_path)
        file_handler.setLevel(file_log_level)
        file_handler.setFormatter(logging.Formatter(LOG_STRING_FORMAT, LOG_DATE_FORMAT))
        logging.getLogger().addHandler(file_handler)
        if unknown_file_log_level:
            logger.log(logging.WARNING, 'Unknown file log level: %s setting to info' % options['file_log_level'])

def write_directory_content_to_csv(csv_filename, directory_groups, directory_connector, extended_attributes):
    '''
    load users from directory and export it to a csv file
    :param csv_filename: 
    :param directory_groups: 
    :param directory_connector: 
    :param extended_attributes: 
    :return: 
    '''
    directory_users = directory_connector.load_users_and_groups(directory_groups, extended_attributes)
    user_sync.helper.write_dict_to_csv(csv_filename, directory_users)


def begin_work(config_loader):
    """
    :type config_loader: user_sync.config.ConfigLoader
    """

    directory_groups = config_loader.get_directory_groups()
    primary_umapi_config, secondary_umapi_configs = config_loader.get_umapi_options()
    rule_config = config_loader.get_rule_options()

    # process mapped configuration after the directory groups have been loaded, as mapped setting depends on this.
    if rule_config['directory_group_mapped']:
        rule_config['directory_group_filter'] = set(directory_groups.iterkeys())

    # make sure that all the adobe groups are from known umapi connector names
    referenced_umapi_names = set()
    for groups in directory_groups.itervalues():
        for group in groups:
            umapi_name = group.umapi_name
            if umapi_name != user_sync.rules.PRIMARY_UMAPI_NAME:
                referenced_umapi_names.add(umapi_name)
    referenced_umapi_names.difference_update(secondary_umapi_configs.iterkeys())

    if len(referenced_umapi_names) > 0:
        raise AssertionException('Adobe groups reference unknown umapi connectors: %s' % referenced_umapi_names)

    directory_connector = None
    directory_connector_options = None
    directory_connector_module_name = config_loader.get_directory_connector_module_name()
    if directory_connector_module_name is not None:
        directory_connector_module = __import__(directory_connector_module_name, fromlist=[''])
        directory_connector = user_sync.connector.directory.DirectoryConnector(directory_connector_module)
        directory_connector_options = config_loader.get_directory_connector_options(directory_connector.name)

    config_loader.check_unused_config_keys()

    if directory_connector is not None and directory_connector_options is not None:
        # specify the default user_identity_type if it's not already specified in the options
        if 'user_identity_type' not in directory_connector_options:
            directory_connector_options['user_identity_type'] = rule_config['new_account_type']
        directory_connector.initialize(directory_connector_options)

    # if dump from directory to csv is enabled with a csv filename.
    # Sync tool will dump directory to csv instead of preforming sync action
    if config_loader.options['directory_to_csv_file_path']:
        write_directory_content_to_csv(config_loader.options['directory_to_csv_file_path'], directory_groups,
                                       directory_connector, rule_config['extended_attributes'])
    else:
        primary_name = '.primary' if secondary_umapi_configs else ''
        umapi_primary_connector = user_sync.connector.umapi.UmapiConnector(primary_name, primary_umapi_config)
        umapi_other_connectors = {}
        for secondary_umapi_name, secondary_config in secondary_umapi_configs.iteritems():
            umapi_secondary_conector = user_sync.connector.umapi.UmapiConnector(".secondary.%s" % secondary_umapi_name,
                                                                                secondary_config)
            umapi_other_connectors[secondary_umapi_name] = umapi_secondary_conector
        umapi_connectors = user_sync.rules.UmapiConnectors(umapi_primary_connector, umapi_other_connectors)

<<<<<<< HEAD
        rule_processor = user_sync.rules.RuleProcessor(rule_config)
        if (len(directory_groups) == 0 and rule_processor.will_manage_groups()):
            logger.warn('no groups mapped in config file')
        rule_processor.run(directory_groups, directory_connector, umapi_connectors)
=======
    rule_processor = user_sync.rules.RuleProcessor(rule_config)
    if len(directory_groups) == 0 and rule_processor.will_manage_groups():
        logger.warn('no groups mapped in config file')
    rule_processor.run(directory_groups, directory_connector, umapi_connectors)
>>>>>>> b150d7d6


def create_config_loader(args):
    config_bootstrap_options = {
        'main_config_filename': args.config_filename,
        'config_file_encoding': args.encoding_name,
    }
    config_loader = user_sync.config.ConfigLoader(config_bootstrap_options)
    return config_loader


def create_config_loader_options(args):
    """
    This is where all the command-line arguments get set as options in the main config
    so that it appears as if they were loaded as part of the main configuration file.
    If you add an option that is supposed to be set from the command line here, you
    had better make sure you add it to the ones read in get_rule_options.
    :param args: the command-line args as parsed
    :return: the configured options for the config loader.
    """
    config_options = {
        'bypass_authentication_mode': args.bypass_authentication_mode,
        'delete_strays': False,
        'directory_connector_module_name': None,
        'directory_connector_overridden_options': None,
        'directory_group_filter': None,
        'directory_group_mapped': False,
        'disentitle_strays': False,
        'exclude_strays': False,
        'manage_groups': args.manage_groups,
        'remove_strays': False,
        'stray_list_input_path': None,
        'stray_list_output_path': None,
        'test_mode': args.test_mode,
        'update_user_info': args.update_user_info,
        'username_filter_regex': None,
        'directory_to_csv_file_path': args.directory_to_csv_file_path,
    }

    # --users
    users_args = args.users
    users_action = None if not users_args else user_sync.helper.normalize_string(users_args.pop(0))
    if users_action is None or users_action == 'all':
        config_options['directory_connector_module_name'] = 'user_sync.connector.directory_ldap'
    elif users_action == 'file':
        if len(users_args) == 0:
            raise AssertionException('Missing file path for --users %s [file_path]' % users_action)
        config_options['directory_connector_module_name'] = 'user_sync.connector.directory_csv'
        config_options['directory_connector_overridden_options'] = {'file_path': users_args.pop(0)}
    elif users_action == 'mapped':
        config_options['directory_connector_module_name'] = 'user_sync.connector.directory_ldap'
        config_options['directory_group_mapped'] = True
    elif users_action == 'group':
        if len(users_args) == 0:
            raise AssertionException('Missing groups for --users %s [groups]' % users_action)
        config_options['directory_connector_module_name'] = 'user_sync.connector.directory_ldap'
        config_options['directory_group_filter'] = users_args.pop(0).split(',')
    else:
        raise AssertionException('Unknown argument --users %s' % users_action)

    username_filter_pattern = args.username_filter_pattern
    if username_filter_pattern:
        try:
            compiled_expression = re.compile(r'\A' + username_filter_pattern + r'\Z', re.IGNORECASE)
        except Exception as e:
            raise AssertionException("Bad regular expression for --user-filter: %s reason: %s" %
                                     (username_filter_pattern, e.message))
        config_options['username_filter_regex'] = compiled_expression

    # --adobe-only-user-action
    adobe_action_args = args.adobe_only_user_action
    if adobe_action_args is not None:
        adobe_action = None if not adobe_action_args else user_sync.helper.normalize_string(adobe_action_args.pop(0))
        if adobe_action is None or adobe_action == 'preserve':
            pass  # no option settings needed
        elif adobe_action == 'exclude':
            config_options['exclude_strays'] = True
        elif adobe_action == 'write-file':
            if not adobe_action_args:
                raise AssertionException('Missing file path for --adobe-only-user-action %s [file_path]' % adobe_action)
            config_options['stray_list_output_path'] = adobe_action_args.pop(0)
        elif adobe_action == 'delete':
            config_options['delete_strays'] = True
        elif adobe_action == 'remove':
            config_options['remove_strays'] = True
        elif adobe_action == 'remove-adobe-groups':
            config_options['disentitle_strays'] = True
        else:
            raise AssertionException('Unknown argument --adobe-only-user-action %s' % adobe_action)

    # --adobe-only-user-list
    stray_list_input_path = args.stray_list_input_path
    if stray_list_input_path:
        if users_args is not None:
            raise AssertionException('You cannot specify both --users and --adobe-only-user-list')
        if config_options.get('stray_list_output_path'):
            raise AssertionException('You cannot specify both --adobe-only-user-list and --output-adobe-users')
        # don't read the directory when processing from the stray list
        config_options['directory_connector_module_name'] = None
        logger.info('--adobe-only-user-list specified, so not reading or comparing directory and Adobe users')
        config_options['stray_list_input_path'] = stray_list_input_path

    return config_options


def log_parameters(args):
    """
    Log the invocation parameters to make it easier to diagnose problem with customers
    :param args: namespace
    :return: None
    """
    logger.info('------- Invocation parameters -------')
    logger.info('[[%s]]' % (' '.join(sys.argv)))
    logger.debug('-------- Internal parameters --------')
    for parameter_name, parameter_value in args.__dict__.iteritems():
        logger.debug('  %s: %s', parameter_name, parameter_value)
    logger.info('-------------------------------------')


def main():
    run_stats = None
    try:
        try:
            args = process_args()
        except SystemExit:
            return

        config_loader = create_config_loader(args)
        init_log(config_loader.get_logging_config())

        # add start divider, app version number, and invocation parameters to log
        run_stats = user_sync.helper.JobStats('Run (User Sync version: ' + APP_VERSION + ')', divider='=')
        run_stats.log_start(logger)
        log_parameters(args)

        script_dir = os.path.dirname(os.path.realpath(sys.argv[0]))
        lock_path = os.path.join(script_dir, 'lockfile')
        lock = user_sync.lockfile.ProcessLock(lock_path)
        if lock.set_lock():
            try:
                config_options = create_config_loader_options(args)
                config_loader.set_options(config_options)

                begin_work(config_loader)
            finally:
                lock.unlock()
        else:
            logger.critical("A different User Sync process is currently running.")

    except AssertionException as e:
        if not e.is_reported():
            logger.critical(e.message)
            e.set_reported()
    except:
        try:
            logger.error('Unhandled exception', exc_info=sys.exc_info())
        except:
            pass

    finally:
        if run_stats is not None:
            run_stats.log_end(logger)


if __name__ == '__main__':
    main()<|MERGE_RESOLUTION|>--- conflicted
+++ resolved
@@ -230,17 +230,10 @@
             umapi_other_connectors[secondary_umapi_name] = umapi_secondary_conector
         umapi_connectors = user_sync.rules.UmapiConnectors(umapi_primary_connector, umapi_other_connectors)
 
-<<<<<<< HEAD
-        rule_processor = user_sync.rules.RuleProcessor(rule_config)
-        if (len(directory_groups) == 0 and rule_processor.will_manage_groups()):
-            logger.warn('no groups mapped in config file')
-        rule_processor.run(directory_groups, directory_connector, umapi_connectors)
-=======
     rule_processor = user_sync.rules.RuleProcessor(rule_config)
     if len(directory_groups) == 0 and rule_processor.will_manage_groups():
         logger.warn('no groups mapped in config file')
     rule_processor.run(directory_groups, directory_connector, umapi_connectors)
->>>>>>> b150d7d6
 
 
 def create_config_loader(args):
