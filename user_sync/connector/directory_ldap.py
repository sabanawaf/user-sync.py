# Copyright (c) 2016-2017 Adobe Systems Incorporated.  All rights reserved.
#
# Permission is hereby granted, free of charge, to any person obtaining a copy
# of this software and associated documentation files (the "Software"), to deal
# in the Software without restriction, including without limitation the rights
# to use, copy, modify, merge, publish, distribute, sublicense, and/or sell
# copies of the Software, and to permit persons to whom the Software is
# furnished to do so, subject to the following conditions:
#
# The above copyright notice and this permission notice shall be included in all
# copies or substantial portions of the Software.
#
# THE SOFTWARE IS PROVIDED "AS IS", WITHOUT WARRANTY OF ANY KIND, EXPRESS OR
# IMPLIED, INCLUDING BUT NOT LIMITED TO THE WARRANTIES OF MERCHANTABILITY,
# FITNESS FOR A PARTICULAR PURPOSE AND NONINFRINGEMENT. IN NO EVENT SHALL THE
# AUTHORS OR COPYRIGHT HOLDERS BE LIABLE FOR ANY CLAIM, DAMAGES OR OTHER
# LIABILITY, WHETHER IN AN ACTION OF CONTRACT, TORT OR OTHERWISE, ARISING FROM,
# OUT OF OR IN CONNECTION WITH THE SOFTWARE OR THE USE OR OTHER DEALINGS IN THE
# SOFTWARE.

import ldap.controls.libldap
import string

import user_sync.config
import user_sync.connector.helper
import user_sync.error
import user_sync.identity_type

def connector_metadata():
    metadata = {
        'name': LDAPDirectoryConnector.name
    }
    return metadata

def connector_initialize(options):
    '''
    :type options: dict
    '''
    connector = LDAPDirectoryConnector(options)
    return connector

def connector_load_users_and_groups(state, groups):
    '''
    :type state: LDAPDirectoryConnector
    :type groups: list(str)
    :rtype (bool, iterable(dict))
    '''
    return state.load_users_and_groups(groups)

class LDAPDirectoryConnector(object):
    name = 'ldap'
    
    group_member_uid_attribute = "memberUid"
    group_member_attribute = "member"
    
    def __init__(self, caller_options):
        caller_config = user_sync.config.DictConfig('"%s options"' % LDAPDirectoryConnector.name, caller_options)
        builder = user_sync.config.OptionsBuilder(caller_config)
        builder.set_string_value('group_filter_format', '(&(|(objectCategory=group)(objectClass=groupOfNames)(objectClass=posixGroup))(cn={group}))')
        builder.set_string_value('all_users_filter', '(&(objectClass=user)(objectCategory=person)(!(userAccountControl:1.2.840.113556.1.4.803:=2)))')
        builder.set_bool_value('require_tls_cert', False)
        builder.set_string_value('user_email_format', '{mail}')
        builder.set_string_value('user_username_format', None)
        builder.set_string_value('user_domain_format', None)
        builder.set_string_value('user_identity_type', None)
        builder.set_int_value('search_page_size', 200)
        builder.set_string_value('logger_name', 'connector.' + LDAPDirectoryConnector.name)
        builder.set_dict_value('source_filters', {})
        host = builder.require_string_value('host')
        username = builder.require_string_value('username')
        builder.require_string_value('base_dn')
        options = builder.get_options()        
        password = caller_config.get_string('password')
            
        self.user_email_formatter = LDAPValueFormatter(options['user_email_format'])
        self.user_username_formatter = LDAPValueFormatter(options['user_username_format'])
        self.user_domain_formatter = LDAPValueFormatter(options['user_domain_format'])
        
        self.options = options
        self.logger = logger = user_sync.connector.helper.create_logger(options)
        caller_config.report_unused_values(logger)
        
        try:
            options['user_identity_type'] = user_sync.identity_type.parse_identity_type(options['user_identity_type'])
        except user_sync.error.AssertionException as e:
            logger.error(e.message)
            e.set_reported()
            raise e
        
        require_tls_cert = options['require_tls_cert']
        logger.debug('Initialized with options: %s', options)            

        logger.info('Connecting to: %s using username: %s', host, username)            
        if not require_tls_cert:
            ldap.set_option(ldap.OPT_X_TLS_REQUIRE_CERT, ldap.OPT_X_TLS_NEVER)
        connection = ldap.initialize(host)
        connection.protocol_version = ldap.VERSION3
        connection.set_option(ldap.OPT_REFERRALS, 0)
        try:
            connection.simple_bind_s(username, password)
        except Exception as e:
            raise user_sync.error.AssertionException(repr(e))
        self.connection = connection
        logger.info('Connected')            
        
    def load_users_and_groups(self, groups):
        '''
        :type groups: list(str)
        :rtype (bool, iterable(dict))
        '''
        options = self.options
        all_users_filter = options['all_users_filter']
        
        is_using_source_filter = False
        source_filters = options['source_filters']
        source_filter = source_filters.get('all_users_filter')
        if (source_filter != None):
            users_filter = "(&%s%s)" % (all_users_filter, source_filter)
            is_using_source_filter = True
            self.logger.info('Applied source filter: %s', users_filter)
        else:
            users_filter = all_users_filter

        self.logger.info('Loading users...')

        self.user_by_dn = user_by_dn = {}
        self.user_by_uid = user_by_uid = {}
        for user_dn, user in self.iter_users(users_filter):
            uid = user.get('uid')
            if (uid != None):
                user_by_uid[uid] = user
            user_by_dn[user_dn] = user
        
        self.logger.info('Total users loaded: %d', len(user_by_dn))

        for group in groups:
            total_group_members = 0
            total_group_users = 0            
            group_members = self.iter_ldap_group_members(group)
            for group_member_attribute, group_member in group_members:
                total_group_members += 1
                if group_member_attribute == self.group_member_uid_attribute:
                    user = user_by_uid.get(group_member)
                else:
                    user = user_by_dn.get(group_member)
                if (user != None):
                    total_group_users += 1
                    user_groups = user['groups']
                    if not group in user_groups:
                        user_groups.append(group)
            self.logger.debug('Group %s members: %d users: %d', group, total_group_members, total_group_users)
        
        return (not is_using_source_filter, user_by_dn.itervalues())    
        
    def find_ldap_group(self, group, attribute_list=None):
        '''
        :type group: str
        :type attribute_list: list(str)
        :rtype (str, dict)
        '''
    
        connection = self.connection
        options = self.options
        base_dn = options['base_dn']
        group_filter_format = options['group_filter_format']
        
        res = connection.search_s(
            base_dn,
            ldap.SCOPE_SUBTREE,
            filterstr=group_filter_format.format(group=group),
            attrlist=attribute_list
        )
        
        group_tuple = None;
        for current_tuple in res:
            if (current_tuple[0] != None):
                if (group_tuple != None):
                    raise user_sync.error.AssertionException("Multiple LDAP groups found for: %s" % group)
                group_tuple = current_tuple
        
        return group_tuple

    def iter_attribute_values(self, dn, attribute_name, attributes=None):
        '''
        :type group_dn: str
        :type attribute_name: str
        :type group_attributes: dict(str, list)
        :rtype iterator
        '''
        
        connection = self.connection
    
        msgid = None    
        if (attributes == None):
            msgid = connection.search(dn, ldap.SCOPE_BASE, attrlist=[attribute_name])
    
        while (True):
            if (msgid != None):
                result_type, result_response = connection.result(msgid)
                msgid = None
                if ((result_type == ldap.RES_SEARCH_RESULT or result_type == ldap.RES_SEARCH_ENTRY) and len(result_response) > 0):
                    current_tuple = result_response[0];
                    if (current_tuple[0] != None):
                        attributes = current_tuple[1]
            
            if (attributes == None):
                break;
                                        
            for current_attribute_name, current_attribute_values in attributes.iteritems():
                current_attribute_name_parts = current_attribute_name.split(';')
                if (current_attribute_name_parts[0] == attribute_name):
                    if (len(current_attribute_name_parts) > 1):
                        upper_bound = self.get_range_upper_bound(current_attribute_name_parts[1])
                        if (upper_bound != None and upper_bound != '*'):
                            next_attribute_name = "%s;range=%s-*" % (attribute_name, str(int(upper_bound) + 1));                        
                            msgid = connection.search(dn, ldap.SCOPE_BASE, attrlist=[next_attribute_name])
                    for current_attribute_value in current_attribute_values:
                        try:
                            yield current_attribute_value;
                        except GeneratorExit:
                            if (msgid != None):
                                connection.abandon(msgid)
                                msgid = None
                            raise
            attributes = None                 
            
    def get_range_upper_bound(self, range_statement):
        result = None
        if (range_statement != None):
            statement_parts = range_statement.split('=')
            if (statement_parts[0] == 'range' and len(statement_parts) > 1):
                range_parts = statement_parts[1].split('-');
                if (len(range_parts) > 1):
                    result = range_parts[1] 
        return result

    def iter_ldap_group_members(self, group):
        '''
        :type group: str
        :rtype iterator(str, str)
        '''
        attributes = [self.group_member_attribute, self.group_member_uid_attribute]
        group_tuple = self.find_ldap_group(group, attributes)
        if (group_tuple == None):
            self.logger.warning("No group found for: %s", group)
        else:
            group_dn, group_attributes = group_tuple;
            for attribute in attributes:
                attribute_values = self.iter_attribute_values(group_dn, attribute, group_attributes)
                for attribute_value in attribute_values:
                    yield (attribute, attribute_value)
                    
    def iter_users(self, users_filter):
        options = self.options
        base_dn = options['base_dn']
        
        user_attribute_names = ["givenName", "sn", "c", "uid"]    
        user_attribute_names.extend(self.user_email_formatter.get_attribute_names())
        user_attribute_names.extend(self.user_username_formatter.get_attribute_names())
        user_attribute_names.extend(self.user_domain_formatter.get_attribute_names())

<<<<<<< HEAD
        extended_attributes = list(set(extended_attributes) - set(user_attribute_names))
        user_attribute_names.extend(extended_attributes)

=======
>>>>>>> aa060a83
        result_iter = self.iter_search_result(base_dn, ldap.SCOPE_SUBTREE, users_filter, user_attribute_names)
        for dn, record in result_iter:
            if (dn == None):
                continue
            
            email, last_attribute_name = self.user_email_formatter.generate_value(record)
            if (email == None):
                if (last_attribute_name != None):
                    self.logger.warn('No email attribute: %s for dn: %s', last_attribute_name, dn)
                continue
            
            user = user_sync.connector.helper.create_blank_user()
            user['email'] = email
                
            username, last_attribute_name = self.user_username_formatter.generate_value(record)
            if (username == None and last_attribute_name != None):
                self.logger.info('No username attribute: %s for dn: %s', last_attribute_name, dn)    
            user['username'] = username if username != None else email
                    
            domain, last_attribute_name = self.user_domain_formatter.generate_value(record)
            if (domain != None):
                user['domain'] = domain
            elif (last_attribute_name != None):
                self.logger.info('No domain attribute: %s for dn: %s', last_attribute_name, dn)    
                                                
            given_name_value = LDAPValueFormatter.get_attribute_value(record, 'givenName')
            if (given_name_value != None):   
                user['firstname'] = given_name_value
            sn_value = LDAPValueFormatter.get_attribute_value(record, 'sn')
            if sn_value != None:
                user['lastname'] = sn_value
            c_value = LDAPValueFormatter.get_attribute_value(record, 'c')
            if c_value != None:
                user['country'] = c_value
                
            uid = LDAPValueFormatter.get_attribute_value(record, 'uid')
            if (uid != None):
                user['uid'] = uid
            
            yield (dn, user)
    
    def iter_search_result(self, base_dn, scope, filter_string, attributes):
        '''
        type: filter_string: str
        type: attributes: list(str)
        '''
        connection = self.connection
        search_page_size = self.options['search_page_size']
        
        lc = ldap.controls.libldap.SimplePagedResultsControl(True, size=search_page_size, cookie='')

        msgid = None
        try:
            has_next_page = True        
            while has_next_page:
                response_data = None
                result_type = None
                if (msgid != None):
                    result_type, response_data, _rmsgid, serverctrls = connection.result3(msgid)
                    msgid = None
                    pctrls = [c for c in serverctrls
                              if c.controlType == ldap.controls.libldap.SimplePagedResultsControl.controlType]
                    if not pctrls:
                        self.logger.warn('Server ignored RFC 2696 control.')
                        has_next_page = False
                    else: 
                        lc.cookie = cookie = pctrls[0].cookie
                        if not cookie:
                            has_next_page = False
                
                if (has_next_page):
                    msgid = connection.search_ext(base_dn, scope, filterstr=filter_string, attrlist=attributes, serverctrls=[lc])
    
                if ((result_type == ldap.RES_SEARCH_RESULT or result_type == ldap.RES_SEARCH_ENTRY) and (response_data != None)):
                    for item in response_data:
                        yield item        
        except GeneratorExit:
            if (msgid != None):
                connection.abandon(msgid)
                msgid = None
            raise
        
class LDAPValueFormatter(object):
    def __init__(self, string_format):
        '''
        :type string_format: str
        '''        
        if (string_format == None): 
            attribute_names = []
        else:
            formatter = string.Formatter()
            attribute_names = [item[1] for item in formatter.parse(string_format) if item[1]]
            
        self.string_format = string_format        
        self.attribute_names = attribute_names
        
    def get_attribute_names(self):
        '''
        :rtype list(str)
        '''
        return self.attribute_names
    
    def generate_value(self, record):
        '''
        :type parameter_names: list(str)
        :type record: dict
        :type logger: logging
        :rtype (str, str)
        ''' 
        result = None
        attribute_name = None
        if (self.string_format != None):   
            values = {}
            for attribute_name in self.attribute_names:
                value = self.get_attribute_value(record, attribute_name)
                if (value == None):
                    values = None
                    break
                values[attribute_name] = value
            if (values != None):
                result = self.string_format.format(**values)
        return (result, attribute_name)

    @staticmethod
    def get_attribute_value(attributes, attribute_name):
        '''
        :type attributes: dict
        :type attribute_name: str
        '''    
        if attribute_name in attributes:
            attribute_value = attributes[attribute_name]
            if (len(attribute_value) > 0):
                return attribute_value[0]
        return None<|MERGE_RESOLUTION|>--- conflicted
+++ resolved
@@ -259,12 +259,9 @@
         user_attribute_names.extend(self.user_username_formatter.get_attribute_names())
         user_attribute_names.extend(self.user_domain_formatter.get_attribute_names())
 
-<<<<<<< HEAD
         extended_attributes = list(set(extended_attributes) - set(user_attribute_names))
         user_attribute_names.extend(extended_attributes)
 
-=======
->>>>>>> aa060a83
         result_iter = self.iter_search_result(base_dn, ldap.SCOPE_SUBTREE, users_filter, user_attribute_names)
         for dn, record in result_iter:
             if (dn == None):
