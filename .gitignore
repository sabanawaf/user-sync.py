# Byte-compiled / optimized / DLL files
__pycache__/
*.py[cod]
*$py.class


venv*


<<<<<<< HEAD


venv*
=======
>>>>>>> a4fd05f1

# Distribution / packaging
.Python
env/
/build/
develop-eggs/
dist/
downloads/
eggs/
.eggs/
lib/
lib64/
parts/
sdist/
var/
*.egg-info/
.installed.cfg
*.egg

# PyInstaller
#  Usually these files are written by a python script from a template
#  before PyInstaller builds the exe, so as to inject date/other infos into it.
*.manifest
*.spec

# Installer logs
pip-log.txt
pip-delete-this-directory.txt

# Unit test / coverage reports
cover/
htmlcov/
.tox/
.coverage
.coverage.*
.cache
nosetests.xml
coverage.xml
*.cover
.hypothesis/

# Translations
*.mo
*.pot

# Django stuff:
*.log
local_settings.py

# Scrapy stuff:
.scrapy

# Sphinx documentation
docs/_build/

# PyBuilder
target/

# IPython Notebook
.ipynb_checkpoints

# pyenv
.python-version

# rbenv
.ruby-version

# celery beat schedule file
celerybeat-schedule

# dotenv
.env

# virtualenv

venv/
ENV/

# Spyder project settings
.spyderproject

# Rope project settings
.ropeproject

# JetBrains
.idea/

# Jekyll
_site
.sass-cache
.jekyll-metadata

# Keys
private.key
certificate_pub.crt<|MERGE_RESOLUTION|>--- conflicted
+++ resolved
@@ -7,12 +7,6 @@
 venv*
 
 
-<<<<<<< HEAD
-
-
-venv*
-=======
->>>>>>> a4fd05f1
 
 # Distribution / packaging
 .Python
