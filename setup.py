--- conflicted
+++ resolved
@@ -24,14 +24,10 @@
 with open('user_sync/version.py') as f:
     exec(f.read(), version_namespace)
 
-<<<<<<< HEAD
 test_deps = ['mock', 'pytest', 'pytest-cov']
 setup_deps = ['pytest-runner']
 
 setup(name='user-sync',
-=======
-setup(name='user-sync-sign-sync',
->>>>>>> e7f16937
       version=version_namespace['__version__'],
       description='Application for synchronizing customer directories with the Adobe Enterprise Admin Console w/ Sign Features',
       classifiers=[
