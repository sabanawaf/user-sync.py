import re
from copy import deepcopy

import mock
import pytest
import yaml
from mock import MagicMock

from user_sync.rules import RuleProcessor, AdobeGroup, UmapiTargetInfo


@mock.patch('user_sync.rules.UmapiConnectors')
def test_log_action_summary_example(uc, rule_processor, log_stream):
    connector = mock.MagicMock()
    am = mock.MagicMock()
    am.get_statistics.return_value = (10, 2)
    connector.get_action_manager.return_value = am
    uc.get_primary_connector.return_value = connector
    uc.get_secondary_connectors.return_value = {
        'secondary': connector
    }

    stream, logger = log_stream
    rule_processor.logger = logger
    rule_processor.log_action_summary(uc)

    result = stream.getvalue()

    expected = """---------------------------- Action Summary (TEST MODE) ----------------------------
                                  Number of directory users read: 0
                    Number of directory users selected for input: 0
                                      Number of Adobe users read: 0
                     Number of Adobe users excluded from updates: 0
              Number of non-excluded Adobe users with no changes: 0
                                 Number of new Adobe users added: 0
                          Number of matching Adobe users updated: 0
                             Number of Adobe user-groups created: 0
                      Number of Adobe users added to secondaries: 0
                              Number of Adobe-only users removed: 0
    Number of primary UMAPI actions sent (total, success, error): (10, 8, 2)
  Number of secondary UMAPI actions sent (total, success, error): (10, 8, 2)
------------------------------------------------------------------------------------
"""

    assert expected == result


@mock.patch('user_sync.helper.CSVAdapter.read_csv_rows')
def test_stray_key_map(csv_reader, rule_processor):
    csv_mock_data = [
        {
            'type': 'adobeID',
            'username': 'removeuser2@example.com',
            'domain': 'example.com'},
        {
            'type': 'federatedID',
            'username': 'removeuser@example.com',
            'domain': 'example.com'},
        {
            'type': 'enterpriseID',
            'username': 'removeuser3@example.com',
            'domain': 'example.com'}
    ]

    csv_reader.return_value = csv_mock_data
    rule_processor.read_stray_key_map('')
    actual_value = rule_processor.stray_key_map
    expected_value = {
        None: {
            'federatedID,removeuser@example.com,': None,
            'enterpriseID,removeuser3@example.com,': None,
            'adobeID,removeuser2@example.com,': None}
    }

    assert expected_value == actual_value

    # Added secondary umapi value
    csv_mock_data = [
        {
            'type': 'adobeID',
            'username': 'remo@sample.com',
            'domain': 'sample.com',
            'umapi': 'secondary'},
        {
            'type': 'federatedID',
            'username': 'removeuser@example.com'},
        {
            'type': 'enterpriseID',
            'username': 'removeuser3@example.com',
            'domain': 'example.com'}

    ]
    csv_reader.return_value = csv_mock_data
    rule_processor.read_stray_key_map('')
    actual_value = rule_processor.stray_key_map
    expected_value = {
        'secondary': {
            'adobeID,remo@sample.com,': None
        },
        None: {
            'federatedID,removeuser@example.com,': None,
            'enterpriseID,removeuser3@example.com,': None,
            'adobeID,removeuser2@example.com,': None}
    }
    assert expected_value == actual_value


def test_get_user_attribute_difference(rule_processor, mock_directory_user):
    directory_user_mock_data = mock_directory_user
    umapi_users_mock_data = deepcopy(mock_directory_user)
    umapi_users_mock_data['firstname'] = 'Adobe'
    umapi_users_mock_data['lastname'] = 'Username'
    umapi_users_mock_data['email'] = 'adobe.username@example.com'

    expected = {
        'email': mock_directory_user['email'],
        'firstname': mock_directory_user['firstname'],
        'lastname': mock_directory_user['lastname']
    }

    assert expected == rule_processor.get_user_attribute_difference(
        directory_user_mock_data, umapi_users_mock_data)

    # test with no change
    assert rule_processor.get_user_attribute_difference(
        umapi_users_mock_data, umapi_users_mock_data) == {}


def test_log_after_mapping_hook_scope(log_stream):
    stream, logger = log_stream

    def compare_attr(text, target):
        s = yaml.safe_load(re.search('{.+}', text).group())
        for attr in s:
            if s[attr] != 'None':
                assert s[attr] == target[attr]

    state = {
        'source_attributes': {
            'email': 'bsisko@example.com',
            'identity_type': None,
            'username': None,
            'domain': None,
            'givenName': 'Benjamin',
            'sn': 'Sisko',
            'c': 'CA'},
        'source_groups': set(),
        'target_attributes': {
            'email': 'bsisko@example.com',
            'username': 'bsisko@example.com',
            'domain': 'example.com',
            'firstname': 'Benjamin',
            'lastname': 'Sisko',
            'country': 'CA'},
        'target_groups': set(),
        'log_stream': logger,
        'hook_storage': None
    }

    ruleprocessor = RuleProcessor({})
    ruleprocessor.logger = logger
    ruleprocessor.after_mapping_hook_scope = state
    ruleprocessor.log_after_mapping_hook_scope(before_call=True)
    stream.flush()
    x = stream.getvalue().split('\n')

    assert len(x[2]) < 32
    assert len(x[4]) < 32
    compare_attr(x[1], state['source_attributes'])
    compare_attr(x[3], state['target_attributes'])

    state['target_groups'] = {'One'}
    state['target_attributes']['firstname'] = 'John'
    state['source_attributes']['sn'] = 'David'
    state['source_groups'] = {'One'}

    ruleprocessor.after_mapping_hook_scope = state
    ruleprocessor.log_after_mapping_hook_scope(after_call=True)
    stream.flush()
    x = stream.getvalue().split('\n')

    assert re.search('(Target groups, after).*(One)', x[6])
    compare_attr(x[5], state['target_attributes'])


def test_get_umapi_user_key(rule_processor):
    mock_umapi_user_dict = {
        'email': '7of9@exmaple.com',
        'username': '7of9@example.com',
        'domain': 'example.com',
        'type': 'federatedID'
    }

    actual_result = rule_processor.get_umapi_user_key(mock_umapi_user_dict)
    assert actual_result == 'federatedID,7of9@example.com,'


def test_get_user_key(rule_processor):
    key = rule_processor.get_user_key("federatedID", "wriker@example.com", "wriker@example.com", "example.com")
    assert key == 'federatedID,wriker@example.com,'

    key = rule_processor.get_user_key("federatedID", "wriker", "example.com")
    assert key == 'federatedID,wriker,example.com'

    assert not rule_processor.get_user_key(None, "wriker@example.com", "wriker@example.com", "example.com")
    assert not rule_processor.get_user_key("federatedID", None, "wriker@example.com")


def test_get_username_from_user_key(rule_processor):
    with mock.patch('user_sync.rules.RuleProcessor.parse_user_key') as parse:
        parse.return_value = ['federatedID', 'test_user@email.com', '']
        username = rule_processor.get_username_from_user_key("federatedID,test_user@email.com,")
        assert username == 'test_user@email.com'


def test_parse_user_key(rule_processor):
    parsed_user_key = rule_processor.parse_user_key("federatedID,test_user@email.com,")
    assert parsed_user_key == ['federatedID', 'test_user@email.com', '']

    domain_parsed_key = rule_processor.parse_user_key("federatedID,test_user,email.com")
    assert domain_parsed_key == ['federatedID', 'test_user', 'email.com']


def test_add_mapped_group():
    umapi_target_info = UmapiTargetInfo("")
    umapi_target_info.add_mapped_group("All Students")
    assert "all students" in umapi_target_info.mapped_groups
    assert "All Students" in umapi_target_info.non_normalize_mapped_groups


def test_add_additional_group():
    umapi_target_info = UmapiTargetInfo("")
    umapi_target_info.add_additional_group('old_name', 'new_name')
    assert umapi_target_info.additional_group_map['old_name'][0] == 'new_name'


def test_add_desired_group_for():
    umapi_target_info = UmapiTargetInfo("")
    with mock.patch("user_sync.rules.UmapiTargetInfo.get_desired_groups") as mock_desired_groups:
        mock_desired_groups.return_value = None
        umapi_target_info.add_desired_group_for('user_key', 'group_name')
        assert umapi_target_info.desired_groups_by_user_key['user_key'] == {'group_name'}


def test_create():
    with mock.patch("user_sync.rules.AdobeGroup._parse") as parse:
        parse.return_value = ('group_name', None)
        AdobeGroup.create('this')
        assert ('group_name', None) in AdobeGroup.index_map


def test_parse():
    result = AdobeGroup._parse('qualified_name')
    assert result == ('qualified_name', None)


def test_add_stray(rule_processor):
    user_key_mock_data = 'federatedID,rules.user@example.com,'
    removed_groups_mock_data = {'aishtest'}
    rule_processor.stray_key_map = {
        None: {}}
    rule_processor.add_stray(None, user_key_mock_data, removed_groups_mock_data)
    assert rule_processor.stray_key_map[None][user_key_mock_data] == removed_groups_mock_data


def test_process_stray(rule_processor, log_stream):
    stream, logger = log_stream
    rule_processor.logger = logger
    with mock.patch("user_sync.rules.RuleProcessor.manage_strays"):
        rule_processor.stray_key_map = {
            None: {
                'federatedID,testuser2000@example.com,': set()}}
        rule_processor.process_strays({})

        stream.flush()
        actual_logger_output = stream.getvalue()
        assert "Processing Adobe-only users..." in actual_logger_output

    rule_processor.options["max_adobe_only_users"] = 0
    rule_processor.process_strays({})
    stream.flush()
    actual_logger_output = stream.getvalue()
    assert "Unable to process Adobe-only users" in actual_logger_output
    assert rule_processor.action_summary["primary_strays_processed"] == 0

    rule_processor.primary_user_count = 10
    rule_processor.excluded_user_count = 1
    rule_processor.options["max_adobe_only_users"] = "5%"
    rule_processor.process_strays({})
    stream.flush()
    actual_logger_output = stream.getvalue()
    assert "Unable to process Adobe-only users" in actual_logger_output
    assert rule_processor.action_summary["primary_strays_processed"] == 0

    with mock.patch("user_sync.rules.RuleProcessor.manage_strays"):
        rule_processor.stray_key_map = {
            None: {
                'federatedID,testuser2000@example.com,': set()}}
        rule_processor.options["max_adobe_only_users"] = "20%"
        rule_processor.process_strays({})
        stream.flush()
        actual_logger_output = stream.getvalue()
        assert "Processing Adobe-only users..." in actual_logger_output


def test_is_selected_user_key(rule_processor):
    compiled_expression = re.compile(r'\A' + "nuver.yusser@example.com" + r'\Z', re.IGNORECASE)
    rule_processor.options['username_filter_regex'] = compiled_expression
    result = rule_processor.is_selected_user_key('federatedID,nuver.yusser@example.com,')
    assert result
    result = rule_processor.is_selected_user_key('federatedID,test@test.com,')
    assert not result
    compiled_expression = re.compile(r'\A' + ".*sser@example.com" + r'\Z', re.IGNORECASE)
    rule_processor.options['username_filter_regex'] = compiled_expression
    result = rule_processor.is_selected_user_key('federatedID,nuver.yusser@example.com,')
    assert result


def test_is_umapi_user_excluded(rule_processor):
    in_primary_org = True
    rule_processor.exclude_identity_types = ['adobeID']
    user_key = 'adobeID,adobe.user@example.com,'
    current_groups = {'default acrobat pro dc configuration', 'one', '_admin_group a'}
    assert rule_processor.is_umapi_user_excluded(in_primary_org, user_key, current_groups)

    user_key = 'federatedID,adobe.user@example.com,'
    rule_processor.exclude_groups = {'one'}
    assert rule_processor.is_umapi_user_excluded(in_primary_org, user_key, current_groups)

    user_key = 'federatedID,adobe.user@example.com,'
    rule_processor.exclude_groups = set()
    compiled_expression = re.compile(r'\A' + "adobe.user@example.com" + r'\Z', re.IGNORECASE)
    rule_processor.exclude_users = {compiled_expression}
    assert rule_processor.is_umapi_user_excluded(in_primary_org, user_key, current_groups)


@mock.patch('user_sync.rules.UmapiConnectors')
def test_log_action_summary(uc, rule_processor, log_stream):
    class mock_am:
        @staticmethod
        def get_statistics():
            return 10, 2

    connector = mock.MagicMock()
    connector.get_action_manager.return_value = mock_am
    uc.get_primary_connector.return_value = connector
    uc.get_secondary_connectors.return_value = {
        'secondary': connector}

    stream, logger = log_stream
    rule_processor.logger = logger
    rule_processor.log_action_summary(uc)

    result = stream.getvalue()
    expected = """---------------------------- Action Summary (TEST MODE) ----------------------------
                                  Number of directory users read: 0
                    Number of directory users selected for input: 0
                                      Number of Adobe users read: 0
                     Number of Adobe users excluded from updates: 0
              Number of non-excluded Adobe users with no changes: 0
                                 Number of new Adobe users added: 0
                          Number of matching Adobe users updated: 0
                             Number of Adobe user-groups created: 0
                      Number of Adobe users added to secondaries: 0
                              Number of Adobe-only users removed: 0
    Number of primary UMAPI actions sent (total, success, error): (10, 8, 2)
  Number of secondary UMAPI actions sent (total, success, error): (10, 8, 2)
------------------------------------------------------------------------------------
"""

    assert expected == result


@mock.patch('user_sync.rules.UmapiConnectors')
def test_create_umapi_groups(uc, rule_processor, log_stream):
    stream, logger = log_stream
    rule_processor.logger = logger
    umapi_connector = mock.MagicMock()
    umapi_connector.name = 'primary'
    umapi_connector.get_groups.return_value = [
        {
            'groupId': 94663221,
            'groupName': 'existing_user_group',
            'type': 'SYSADMIN_GROUP',
            'memberCount': 41},
        {
            'groupId': 94663220,
            'groupName': 'a_user_group',
            'type': 'SYSADMIN_GROUP',
            'memberCount': 41
        }
    ]

    uc.connectors = [umapi_connector]
    umapi_info = mock.MagicMock()
    umapi_info.get_non_normalize_mapped_groups.return_value = {'non_existing_user_group', 'existing_user_group'}
    rule_processor.umapi_info_by_name = {
        None: umapi_info}
    rule_processor.create_umapi_groups(uc)
    stream.flush()
    logger_output = stream.getvalue()
    called_methods = [c[0] for c in umapi_connector.mock_calls]
    assert 'create_group' and 'get_groups' in called_methods
    assert "Auto create user-group enabled: Creating 'non_existing_user_group' on 'primary org'\n" in logger_output

    # testing exception handling
    umapi_connector.create_group.side_effect = ValueError('Exception Thrown')
    rule_processor.create_umapi_groups(uc)
    stream.flush()
    logger_output = stream.getvalue()
    assert 'Exception Thrown' in logger_output


def test_create_umapi_commands_for_directory_user_update_username(rule_processor, mock_directory_user):
    result = rule_processor.create_umapi_commands_for_directory_user(mock_directory_user)
    assert len(result.do_list) == 1

    mock_directory_user['username'] = 'dummy@example.com'
    result = rule_processor.create_umapi_commands_for_directory_user(mock_directory_user)
    assert 'update' in result.do_list[1]
    assert len(result.do_list) == 2


def test_create_umapi_commands_for_directory_user_country_code(rule_processor, log_stream, mock_directory_user):
    stream, logger = log_stream
    rule_processor.logger = logger

    # Default Country Code as None and Id Type as federatedID. Country as None in mock_directory_user
    rule_processor.options['default_country_code'] = None
    result = rule_processor.create_umapi_commands_for_directory_user(mock_directory_user)
    assert result == None
    stream.flush()
    actual_logger_output = stream.getvalue()
    assert "User cannot be added without a specified country code:" in actual_logger_output

    # Default Country Code as None with Id Type as enterpriseID. Country as None in mock_directory_user
    rule_processor.options['default_country_code'] = None
    mock_directory_user['identity_type'] = 'enterpriseID'
    result = rule_processor.create_umapi_commands_for_directory_user(mock_directory_user)
    assert result.do_list[0][1]['country'] == 'UD'

    # Having Default Country Code with value 'US'. Country as None in mock_directory_user.
    rule_processor.options['default_country_code'] = 'US'
    result = rule_processor.create_umapi_commands_for_directory_user(mock_directory_user)
    assert result.do_list[0][1]['country'] == 'US'

    # Country as 'CA' in mock_directory_user
    mock_directory_user['country'] = 'CA'
    result = rule_processor.create_umapi_commands_for_directory_user(mock_directory_user)
    assert result.do_list[0][1]['country'] == 'CA'


def test_update_umapi_users_for_connector(rule_processor, mock_user_directory_data, mock_umapi_user_data, log_stream):
    stream, logger = log_stream
    rule_processor.logger = logger
    umapi_connector = mock.MagicMock()
    umapi_connector.iter_users.return_value = mock_umapi_user_data
    umapi_info = mock.MagicMock()
    umapi_info.get_name.return_value = None
    umapi_info.get_desired_groups_by_user_key.return_value = {
        'federatedID,both1@example.com,': {'user_group'},
        'federatedID,directory.only1@example.com,': {'user_group'},
        'federatedID,both3@example.com,': {'user_group'}}
    umapi_info.get_umapi_user.return_value = None
    umapi_info.get_mapped_groups.return_value = {'user_group'}
    rule_processor.filtered_directory_user_by_user_key = mock_user_directory_data
    rule_processor.exclude_users = [re.compile('\\Aexclude1@example.com\\Z', re.IGNORECASE)]
    result_user_groups_to_map = rule_processor.update_umapi_users_for_connector(umapi_info, umapi_connector)
    umapi_info_methods_called = [c[0] for c in umapi_info.mock_calls]
    umapi_connector_methods_called = [c[0] for c in umapi_connector.mock_calls]
    stream.flush()
    logger_output = stream.getvalue()
    logger_output = re.sub('[\\[\\]]+', '', logger_output)
    logger_output = re.sub("{'user_group'}", "set('user_group')", logger_output)
    assert "Found Adobe-only user: federatedID,adobe.only1@example.com," in logger_output
    assert "Adobe user matched on customer side: federatedID,both1@example.com," in logger_output
    assert "Managing groups for user key: federatedID,both1@example.com, added: set('user_group') removed: set()" in logger_output
    assert "Managing groups for user key: federatedID,both2@example.com, added: set() removed: set('user_group')" in logger_output
    assert "Managing groups for user key: federatedID,both3@example.com," not in logger_output
    assert "Excluding adobe user (due to name): federatedID,exclude1@example.com," in logger_output
    assert 'set_umapi_users_loaded' in umapi_info_methods_called
    assert 'send_commands' in umapi_connector_methods_called
    assert rule_processor.stray_key_map == {
        None: {
            'federatedID,adobe.only1@example.com,': set()}}
    assert result_user_groups_to_map == {
        'federatedID,directory.only1@example.com,': {'user_group'}}


def test_update_umapi_user(rule_processor, log_stream, mock_umapi_user):
    stream, logger = log_stream
    rule_processor.logger = logger

    mock_user_key = 'federatedID,both1@example.com,'
    mock_groups_to_add = {'added_user_group'}
    mock_groups_to_remove = {'removed_user_group'}
    mock_attributes_to_update = {
        'firstname': 'newfirstname',
        'email': 'newemail'
    }

    mock_umapi_user["groups"] = ["removed_user_group", "org"]
    mock_umapi_user['username'] = 'different@example.com'

    umapi_connector = mock.MagicMock()
    with mock.patch('user_sync.connector.umapi.Commands') as commands:
        commands.return_value = mock.MagicMock()
        rule_processor.update_umapi_user(UmapiTargetInfo(None), mock_user_key, umapi_connector,
                                         mock_attributes_to_update,
                                         mock_groups_to_add, mock_groups_to_remove, mock_umapi_user)
        commands_sent = str(umapi_connector.send_commands.call_args[0][0].method_calls)
        commands_sent = re.sub("set\\(\\[", "{", commands_sent)
        commands_sent = re.sub("\\]\\)", "}", commands_sent)
        assert "update_user" in commands_sent
        assert 'username' in commands_sent and "'firstname': 'newfirstname'" in commands_sent and "'email': 'newemail'" in commands_sent
        assert "remove_groups({'removed_user_group'})" in commands_sent
        assert "add_groups({'added_user_group'})" in commands_sent

    stream.flush()
    actual_logger_output = stream.getvalue()
    assert 'newfirstname' in actual_logger_output
    assert 'removed_user_group' in actual_logger_output
    assert 'added_user_group' in actual_logger_output
    assert mock_umapi_user["email"] == mock_umapi_user["username"]


@pytest.fixture
def mock_user_directory_data():
    return {
        'federatedID,both1@example.com,':
            {
                'identity_type': 'federatedID',
                'username': 'both1@example.com',
                'domain': 'example.com',
                'firstname': 'both1',
                'lastname': 'one',
                'email': 'both1@example.com',
                'groups': ['All Sea of Carag'],
                'country': 'US',
                'member_groups': [],
                'source_attributes': {
                    'email': 'both1@example.com',
                    'identity_type': None,
                    'username': None,
                    'domain': None,
                    'givenName': 'both1',
                    'sn': 'one',
                    'c': 'US'}},
        'federatedID,both2@example.com,':
            {
                'identity_type': 'federatedID',
                'username': 'both2@example.com',
                'domain': 'example.com',
                'firstname': 'both2',
                'lastname': 'one',
                'email': 'both2@example.com',
                'groups': ['All Sea of Carag'],
                'country': 'US',
                'member_groups': [],
                'source_attributes': {
                    'email': 'both2@example.com',
                    'identity_type': None,
                    'username': None,
                    'domain': None,
                    'givenName': 'both2',
                    'sn': 'two',
                    'c': 'US'}},
        'federatedID,both3@example.com,':
            {
                'identity_type': 'federatedID',
                'username': 'both3@example.com',
                'domain': 'example.com',
                'firstname': 'both3',
                'lastname': 'one',
                'email': 'both3@example.com',
                'groups': ['All Sea of Carag'],
                'country': 'US',
                'member_groups': [],
                'source_attributes': {
                    'email': 'both3@example.com',
                    'identity_type': None,
                    'username': None,
                    'domain': None,
                    'givenName': 'both3',
                    'sn': 'three',
                    'c': 'US'}},
        'federatedID,directory.only1@example.com,':
            {
                'identity_type': 'federatedID',
                'username': 'directory.only1@example.com',
                'domain': 'example.com',
                'firstname': 'dir1',
                'lastname': 'one',
                'email': 'directory.only1example.com',
                'groups': ['All Sea of Carag'],
                'country': 'US',
                'member_groups': [],
                'source_attributes': {
                    'email': 'directory.only1@example.com',
                    'identity_type': None,
                    'username': None,
                    'domain': None,
                    'givenName': 'dir1',
                    'sn': 'one',
                    'c': 'US'}}
        }


@pytest.fixture
def mock_umapi_user_data():
    return [
        {
            'email': 'both1@example.com',
            'status': 'active',
            'groups': ['_org_admin', 'group1'],
            'username': 'both1@example.com',
            'adminRoles': ['org'],
            'domain': 'example.com',
            'country': 'US',
            'type': 'federatedID'},
        {
            'email': 'both2@example.com',
            'status': 'active',
            'groups': ['_org_admin', 'user_group'],
            'username': 'both2@example.com',
            'adminRoles': ['org'],
            'domain': 'example.com',
            'country': 'US',
            'type': 'federatedID'},
        {
            'email': 'both3@example.com',
            'status': 'active',
            'groups': ['_org_admin', 'group1', 'user_group'],
            'username': 'both3@example.com',
            'adminRoles': ['org'],
            'domain': 'example.com',
            'country': 'US',
            'type': 'federatedID'},
        {
            'email': 'adobe.only1@example.com',
            'status': 'active',
            'groups': ['_org_admin'],
            'username': 'adobe.only1@example.com',
            'adminRoles': ['org'],
            'domain': 'example.com',
            'country': 'US',
            'type': 'federatedID'},
        {
            'email': 'exclude1@example.com',
            'status': 'active',
            'groups': ['_org_admin'],
            'username': 'exclude1@example.com',
            'adminRoles': ['org'],
            'domain': 'example.com',
            'country': 'US',
            'type': 'federatedID'}]


@mock.patch("user_sync.rules.RuleProcessor.create_umapi_commands_for_directory_user")
def test_create_umapi_user(create_commands, rule_processor):
    rule_processor.directory_user_by_user_key['test'] = 'test'

    mock_command = MagicMock()
    create_commands.return_value = mock_command
    rule_processor.options['process_groups'] = True
    rule_processor.push_umapi = True
    rule_processor.create_umapi_user('test', set(), MagicMock(), MagicMock())

<<<<<<< HEAD
    called = [c[0] for c in mock_command.mock_calls]
    assert called == ['__bool__', 'remove_groups', 'add_groups']


@mock.patch("user_sync.connector.umapi.Commands")
def test_manage_strays(commands, rule_processor):
    commands.return_value = mock.MagicMock()
    umapi_connector = mock.MagicMock()
    umapi_connector.get_primary_connector.return_value = mock.MagicMock()
    rule_processor.stray_key_map = {None: {'federatedID,example@email.com,': {'user_group'}}}

    rule_processor.options['disentitle_strays'] = True
    rule_processor.manage_strays(umapi_connector)
    called = [c[0] for c in commands.mock_calls]
    assert '().remove_all_groups' in called

    rule_processor.options['disentitle_strays'] = False
    commands.mock_calls = []
    rule_processor.options['remove_strays'] = True
    rule_processor.manage_strays(umapi_connector)
    called = [c[0] for c in commands.mock_calls]

    assert '().remove_from_org' in called

    rule_processor.options['remove_strays'] = False

    commands.mock_calls = []
    rule_processor.options['delete_strays'] = True
    rule_processor.manage_strays(umapi_connector)
    called = [c[0] for c in commands.mock_calls]
    assert '().remove_from_org' in called

    rule_processor.options['disentitle_strays'] = False
    rule_processor.options['remove_strays'] = False
    rule_processor.options['delete_strays'] = False
    commands.mock_calls = []
    rule_processor.manage_stray_groups = True
    rule_processor.manage_strays(umapi_connector)
    called = [c[0] for c in commands.mock_calls]
    assert '().remove_groups' in called




    rule_processor.manage_strays(umapi_connector)
=======
    called = [c[0] for c in mock_command.mock_calls][1:]
    assert called == ['remove_groups', 'add_groups']
>>>>>>> caee1c1a
<|MERGE_RESOLUTION|>--- conflicted
+++ resolved
@@ -666,9 +666,8 @@
     rule_processor.push_umapi = True
     rule_processor.create_umapi_user('test', set(), MagicMock(), MagicMock())
 
-<<<<<<< HEAD
-    called = [c[0] for c in mock_command.mock_calls]
-    assert called == ['__bool__', 'remove_groups', 'add_groups']
+    called = [c[0] for c in mock_command.mock_calls][1:]
+    assert called == ['remove_groups', 'add_groups']
 
 
 @mock.patch("user_sync.connector.umapi.Commands")
@@ -711,8 +710,4 @@
 
 
 
-    rule_processor.manage_strays(umapi_connector)
-=======
-    called = [c[0] for c in mock_command.mock_calls][1:]
-    assert called == ['remove_groups', 'add_groups']
->>>>>>> caee1c1a
+    rule_processor.manage_strays(umapi_connector)