import re

import mock
import pytest
import yaml

from user_sync.rules import RuleProcessor, AdobeGroup, UmapiTargetInfo


@pytest.fixture
def rule_processor(caller_options):
    return RuleProcessor(caller_options)


@pytest.fixture
def caller_options():
    return {
        'adobe_group_filter': None,
        'after_mapping_hook': None,
        'default_country_code': 'US',
        'delete_strays': False,
        'directory_group_filter': None,
        'disentitle_strays': False,
        'exclude_groups': [],
        'exclude_identity_types': ['adobeID'],
        'exclude_strays': False,
        'exclude_users': [],
        'extended_attributes': None,
        'process_groups': True,
        'max_adobe_only_users': 200,
        'new_account_type': 'federatedID',
        'remove_strays': True,
        'strategy': 'sync',
        'stray_list_input_path': None,
        'stray_list_output_path': None,
        'test_mode': True,
        'update_user_info': False,
        'username_filter_regex': None,
        'adobe_only_user_action': ['remove'],
        'adobe_only_user_list': None,
        'adobe_users': ['all'],
        'config_filename': 'tests/fixture/user-sync-config.yml',
        'connector': 'ldap',
        'encoding_name': 'utf8',
        'user_filter': None,
        'users': None,
        'directory_connector_type': 'csv',
        'directory_connector_overridden_options': {
            'file_path': '../tests/fixture/remove-data.csv'},
        'adobe_group_mapped': False,
        'additional_groups': []}


@pytest.fixture
def umapi_target_info():
    return UmapiTargetInfo("")


@mock.patch('user_sync.rules.UmapiConnectors')
def test_log_action_summary_example(uc, rule_processor, log_stream):
    class mock_am:
        @staticmethod
        def get_statistics():
            return (10, 2)

    connector = mock.MagicMock()
    connector.get_action_manager.return_value = mock_am
    uc.get_primary_connector.return_value = connector
    uc.get_secondary_connectors.return_value = {'secondary': connector}

    stream, logger = log_stream
    rule_processor.logger = logger
    rule_processor.log_action_summary(uc)

    result = stream.getvalue()

    expected = """---------------------------- Action Summary (TEST MODE) ----------------------------
                                  Number of directory users read: 0
                    Number of directory users selected for input: 0
                                      Number of Adobe users read: 0
                     Number of Adobe users excluded from updates: 0
              Number of non-excluded Adobe users with no changes: 0
                                 Number of new Adobe users added: 0
                          Number of matching Adobe users updated: 0
                             Number of Adobe user-groups created: 0
                      Number of Adobe users added to secondaries: 0
                              Number of Adobe-only users removed: 0
    Number of primary UMAPI actions sent (total, success, error): (10, 8, 2)
  Number of secondary UMAPI actions sent (total, success, error): (10, 8, 2)
------------------------------------------------------------------------------------
"""

    assert expected == result


@mock.patch('user_sync.helper.CSVAdapter.read_csv_rows')
def test_stray_key_map(csv_reader, rule_processor):
    csv_mock_data = [{
        'type': 'adobeID',
        'username': 'removeuser2@example.com',
        'domain': 'example.com'},
        {
            'type': 'federatedID',
            'username': 'removeuser@example.com',
            'domain': 'example.com'},
        {
            'type': 'enterpriseID',
            'username': 'removeuser3@example.com',
            'domain': 'example.com'}]
    csv_reader.return_value = csv_mock_data
    rule_processor.read_stray_key_map('')
    actual_value = rule_processor.stray_key_map
    expected_value = {
        None: {
            'federatedID,removeuser@example.com,': None,
            'enterpriseID,removeuser3@example.com,': None,
            'adobeID,removeuser2@example.com,': None}}

    assert expected_value == actual_value

    # Added secondary umapi value
    csv_mock_data = [{
        'type': 'adobeID',
        'username': 'remo@sample.com',
        'domain': 'sample.com',
        'umapi': 'secondary'},
        {
            'type': 'federatedID',
            'username': 'removeuser@example.com'},
        {
            'type': 'enterpriseID',
            'username': 'removeuser3@example.com',
            'domain': 'example.com'}]
    csv_reader.return_value = csv_mock_data
    rule_processor.read_stray_key_map('')
    actual_value = rule_processor.stray_key_map
    expected_value = {
        'secondary': {
            'adobeID,remo@sample.com,': None},
        None: {
            'federatedID,removeuser@example.com,': None,
            'enterpriseID,removeuser3@example.com,': None,
            'adobeID,removeuser2@example.com,': None}}
    assert expected_value == actual_value


def test_get_user_attribute_difference(rule_processor):
    umapi_users_mock_data = {
        'email': 'adobe.username@example.com',
        'status': 'active',
        'username': 'adobe.username@example.com',
        'domain': 'example.com',
        'firstname': 'Adobe',
        'lastname': 'Username',
        'country': 'US',
        'type': 'federatedID'}

    # Updated user's email, firstname and lastname
    directory_user_mock_data = {
        'identity_type': 'federatedID',
        'username': 'adobeupdate.username2@example.com',
        'domain': 'example.com',
        'firstname': 'Adobeupdate',
        'lastname': 'Username2',
        'email': 'adobeupdate.username2@example.com',
        'groups': ['All Sea of Carag'],
        'country': 'US',
        'member_groups': [],
        'source_attributes': {
            'email': 'adobeupdate.username2@example.com',
            'identity_type': None,
            'username': None,
            'domain': None,
            'givenName': 'Adobeupdate',
            'sn': 'Username2',
            'c': 'US'}}

    actual_difference_value = rule_processor.get_user_attribute_difference(directory_user_mock_data,
                                                                           umapi_users_mock_data)
    expected_difference_value = {
        'email': 'adobeupdate.username2@example.com',
        'firstname': 'Adobeupdate',
        'lastname': 'Username2'}
    assert expected_difference_value == actual_difference_value
    # test with no change
    actual_difference_value = rule_processor.get_user_attribute_difference(umapi_users_mock_data, umapi_users_mock_data)
    assert actual_difference_value == {}


def test_log_after_mapping_hook_scope(log_stream):
    stream, logger = log_stream

    def compare_attr(text, target):
        s = yaml.safe_load(re.search('{.+}', text).group())
        for attr in s:
            if s[attr] != 'None':
                assert s[attr] == target[attr]

    state = {
        'source_attributes': {
            'email': 'bsisko@seaofcarag.com',
            'identity_type': None,
            'username': None,
            'domain': None,
            'givenName': 'Benjamin',
            'sn': 'Sisko',
            'c': 'CA'},
        'source_groups': set(),
        'target_attributes': {
            'email': 'bsisko@seaofcarag.com',
            'username': 'bsisko@seaofcarag.com',
            'domain': 'seaofcarag.com',
            'firstname': 'Benjamin',
            'lastname': 'Sisko',
            'country': 'CA'},
        'target_groups': set(),
        'log_stream': logger,
        'hook_storage': None}

    ruleprocessor = RuleProcessor({})
    ruleprocessor.logger = logger
    ruleprocessor.after_mapping_hook_scope = state
    ruleprocessor.log_after_mapping_hook_scope(before_call=True)
    stream.flush()
    x = stream.getvalue().split('\n')

    assert len(x[2]) < 32
    assert len(x[4]) < 32
    compare_attr(x[1], state['source_attributes'])
    compare_attr(x[3], state['target_attributes'])

    state['target_groups'] = {'One'}
    state['target_attributes']['firstname'] = 'John'
    state['source_attributes']['sn'] = 'David'
    state['source_groups'] = {'One'}

    ruleprocessor.after_mapping_hook_scope = state
    ruleprocessor.log_after_mapping_hook_scope(after_call=True)
    stream.flush()
    x = stream.getvalue().split('\n')

    assert re.search('(Target groups, after).*(One)', x[6])
    compare_attr(x[5], state['target_attributes'])


def test_get_umapi_user_key(rule_processor):
    mock_umapi_user_dict = {
        'email': '7of9@exmaple.com',
        'username': '7of9@example.com',
        'domain': 'example.com',
        'type': 'federatedID'
    }

    actual_result = rule_processor.get_umapi_user_key(mock_umapi_user_dict)
    assert actual_result == 'federatedID,7of9@example.com,'


def test_get_user_key(rule_processor):
    key = rule_processor.get_user_key("federatedID", "wriker@forever.com", "wriker@forever.com", "forever.com")
    assert key == 'federatedID,wriker@forever.com,'

    key = rule_processor.get_user_key("federatedID", "wriker", "forever.com")
    assert key == 'federatedID,wriker,forever.com'

    assert not rule_processor.get_user_key(None, "wriker@forever.com", "wriker@forever.com", "forever.com")
    assert not rule_processor.get_user_key("federatedID", None, "wriker@forever.com")


def test_get_username_from_user_key(rule_processor):
    with mock.patch('user_sync.rules.RuleProcessor.parse_user_key') as parse:
        parse.return_value = ['federatedID', 'test_user@email.com', '']
        username = rule_processor.get_username_from_user_key("federatedID,test_user@email.com,")
        assert username == 'test_user@email.com'


def test_parse_user_key(rule_processor):
    parsed_user_key = rule_processor.parse_user_key("federatedID,test_user@email.com,")
    assert parsed_user_key == ['federatedID', 'test_user@email.com', '']

    domain_parsed_key = rule_processor.parse_user_key("federatedID,test_user,email.com")
    assert domain_parsed_key == ['federatedID', 'test_user', 'email.com']


def test_add_mapped_group(umapi_target_info):
    umapi_target_info.add_mapped_group("All Students")
    assert "all students" in umapi_target_info.mapped_groups
    assert "All Students" in umapi_target_info.non_normalize_mapped_groups


def test_add_additional_group(umapi_target_info):
    umapi_target_info.add_additional_group('old_name', 'new_name')
    assert umapi_target_info.additional_group_map['old_name'][0] == 'new_name'


def test_add_desired_group_for(umapi_target_info):
    with mock.patch("user_sync.rules.UmapiTargetInfo.get_desired_groups") as mock_desired_groups:
        mock_desired_groups.return_value = None
        umapi_target_info.add_desired_group_for('user_key', 'group_name')
        assert umapi_target_info.desired_groups_by_user_key['user_key'] == {'group_name'}


def test_create():
    with mock.patch("user_sync.rules.AdobeGroup._parse") as parse:
        parse.return_value = ('group_name', None)
        AdobeGroup.create('this')
        assert ('group_name', None) in AdobeGroup.index_map


def test_parse():
    result = AdobeGroup._parse('qualified_name')
    assert result == ('qualified_name', None)


def test_add_stray(rule_processor):
    user_key_mock_data = 'federatedID,rules.user@seaofcarag.com,'
    removed_groups_mock_data = {'aishtest'}
    rule_processor.stray_key_map = {None: {}}
    rule_processor.add_stray(None, user_key_mock_data, removed_groups_mock_data)
    assert rule_processor.stray_key_map[None][user_key_mock_data] == removed_groups_mock_data


def test_process_stray(rule_processor, log_stream):
    stream, logger = log_stream
    rule_processor.logger = logger
    with mock.patch("user_sync.rules.RuleProcessor.manage_strays"):
        rule_processor.stray_key_map = {None: {'federatedID,testuser2000@example.com,': set()}}
        rule_processor.process_strays({})

        stream.flush()
        actual_logger_output = stream.getvalue()
        assert "Processing Adobe-only users..." in actual_logger_output

    rule_processor.options["max_adobe_only_users"] = 0
    rule_processor.process_strays({})
    stream.flush()
    actual_logger_output = stream.getvalue()
    assert "Unable to process Adobe-only users" in actual_logger_output
    assert rule_processor.action_summary["primary_strays_processed"] == 0

    rule_processor.primary_user_count = 10
    rule_processor.excluded_user_count = 1
    rule_processor.options["max_adobe_only_users"] = "5%"
    rule_processor.process_strays({})
    stream.flush()
    actual_logger_output = stream.getvalue()
    assert "Unable to process Adobe-only users" in actual_logger_output
    assert rule_processor.action_summary["primary_strays_processed"] == 0

    with mock.patch("user_sync.rules.RuleProcessor.manage_strays"):
        rule_processor.stray_key_map = {None: {'federatedID,testuser2000@example.com,': set()}}
        rule_processor.options["max_adobe_only_users"] = "20%"
        rule_processor.process_strays({})
        stream.flush()
        actual_logger_output = stream.getvalue()
        assert "Processing Adobe-only users..." in actual_logger_output


def test_is_selected_user_key(rule_processor):
    compiled_expression = re.compile(r'\A' + "nuver.yusser@seaofcarag.com" + r'\Z', re.IGNORECASE)
    rule_processor.options['username_filter_regex'] = compiled_expression
    result = rule_processor.is_selected_user_key('federatedID,nuver.yusser@seaofcarag.com,')
    assert result
    result = rule_processor.is_selected_user_key('federatedID,test@test.com,')
    assert not result
    compiled_expression = re.compile(r'\A' + ".*sser@seaofcarag.com" + r'\Z', re.IGNORECASE)
    rule_processor.options['username_filter_regex'] = compiled_expression
    result = rule_processor.is_selected_user_key('federatedID,nuver.yusser@seaofcarag.com,')
    assert result


def test_is_umapi_user_excluded(rule_processor):
    in_primary_org = True
    rule_processor.exclude_identity_types = ['adobeID']
    user_key = 'adobeID,adobe.user@seaofcarag.com,'
    current_groups = {'default acrobat pro dc configuration', 'one', '_admin_group a'}
    assert rule_processor.is_umapi_user_excluded(in_primary_org, user_key, current_groups)

    user_key = 'federatedID,adobe.user@seaofcarag.com,'
    rule_processor.exclude_groups = {'one'}
    assert rule_processor.is_umapi_user_excluded(in_primary_org, user_key, current_groups)

    user_key = 'federatedID,adobe.user@seaofcarag.com,'
    rule_processor.exclude_groups = set()
    compiled_expression = re.compile(r'\A' + "adobe.user@seaofcarag.com" + r'\Z', re.IGNORECASE)
    rule_processor.exclude_users = {compiled_expression}
    assert rule_processor.is_umapi_user_excluded(in_primary_org, user_key, current_groups)


<<<<<<< HEAD
@pytest.fixture
def mock_directory_user():
    return {'identity_type': 'federatedID', 'username': 'nameless@example.com',
            'domain': 'example.com',
            'firstname': 'One', 'lastname': 'Six', 'email': 'nameless@example.com',
            'groups': ['All Sea of Carag'],
            'country': None, 'member_groups': [],
            'source_attributes': {'email': 'nameless@example.com', 'identity_type': None,
                                  'username': None,
                                  'domain': None, 'givenName': 'One', 'sn': 'Six', 'c': 'US'}}


def test_create_umapi_commands_for_directory_user_update_username(rule_processor, mock_directory_user):
    result = rule_processor.create_umapi_commands_for_directory_user(mock_directory_user)
    assert len(result.do_list) == 1

    mock_directory_user['username'] = 'dummy@example.com'
    result = rule_processor.create_umapi_commands_for_directory_user(mock_directory_user)
    assert 'update' in result.do_list[1]
    assert len(result.do_list) == 2


def test_create_umapi_commands_for_directory_user_country_code(rule_processor, log_stream, mock_directory_user):
    stream, logger = log_stream
    rule_processor.logger = logger

    # Default Country Code as None and Id Type as federatedID. Country as None in mock_directory_user
    rule_processor.options['default_country_code'] = None
    result = rule_processor.create_umapi_commands_for_directory_user(mock_directory_user)
    assert result == None
    stream.flush()
    actual_logger_output = stream.getvalue()
    assert "User cannot be added without a specified country code:" in actual_logger_output

    # Default Country Code as None with Id Type as enterpriseID. Country as None in mock_directory_user
    rule_processor.options['default_country_code'] = None
    mock_directory_user['identity_type'] = 'enterpriseID'
    result = rule_processor.create_umapi_commands_for_directory_user(mock_directory_user)
    assert result.do_list[0][1]['country'] == 'UD'

    # Having Default Country Code with value 'US'. Country as None in mock_directory_user.
    rule_processor.options['default_country_code'] = 'US'
    result = rule_processor.create_umapi_commands_for_directory_user(mock_directory_user)
    assert result.do_list[0][1]['country'] == 'US'

    # Country as 'CA' in mock_directory_user
    mock_directory_user['country'] = 'CA'
    result = rule_processor.create_umapi_commands_for_directory_user(mock_directory_user)
    assert result.do_list[0][1]['country'] == 'CA'
=======
@mock.patch('user_sync.rules.UmapiConnectors')
def test_create_umapi_groups(uc, rule_processor, log_stream):
    stream, logger = log_stream
    rule_processor.logger = logger
    umapi_connector = mock.MagicMock()
    umapi_connector.name = 'primary'
    umapi_connector.get_groups.return_value = [
        {'groupId': 94663221, 'groupName': 'existing_user_group', 'type': 'SYSADMIN_GROUP', 'memberCount': 41},
        {'groupId': 94663220, 'groupName': 'a_user_group', 'type': 'SYSADMIN_GROUP', 'memberCount': 41}]
    uc.connectors = [umapi_connector]
    umapi_info = mock.MagicMock()
    umapi_info.get_non_normalize_mapped_groups.return_value = {'non_existing_user_group', 'existing_user_group'}
    rule_processor.umapi_info_by_name = {None: umapi_info}
    rule_processor.create_umapi_groups(uc)
    stream.flush()
    logger_output = stream.getvalue()
    called_methods = [c[0] for c in umapi_connector.mock_calls]
    assert 'create_group' and 'get_groups' in called_methods
    assert "Auto create user-group enabled: Creating 'non_existing_user_group' on 'primary org'\n" in logger_output

    # testing exception handling
    umapi_connector.create_group.side_effect = ValueError('Exception Thrown')
    rule_processor.create_umapi_groups(uc)
    stream.flush()
    logger_output = stream.getvalue()
    assert 'Exception Thrown' in logger_output
>>>>>>> 628298b9
<|MERGE_RESOLUTION|>--- conflicted
+++ resolved
@@ -386,57 +386,6 @@
     assert rule_processor.is_umapi_user_excluded(in_primary_org, user_key, current_groups)
 
 
-<<<<<<< HEAD
-@pytest.fixture
-def mock_directory_user():
-    return {'identity_type': 'federatedID', 'username': 'nameless@example.com',
-            'domain': 'example.com',
-            'firstname': 'One', 'lastname': 'Six', 'email': 'nameless@example.com',
-            'groups': ['All Sea of Carag'],
-            'country': None, 'member_groups': [],
-            'source_attributes': {'email': 'nameless@example.com', 'identity_type': None,
-                                  'username': None,
-                                  'domain': None, 'givenName': 'One', 'sn': 'Six', 'c': 'US'}}
-
-
-def test_create_umapi_commands_for_directory_user_update_username(rule_processor, mock_directory_user):
-    result = rule_processor.create_umapi_commands_for_directory_user(mock_directory_user)
-    assert len(result.do_list) == 1
-
-    mock_directory_user['username'] = 'dummy@example.com'
-    result = rule_processor.create_umapi_commands_for_directory_user(mock_directory_user)
-    assert 'update' in result.do_list[1]
-    assert len(result.do_list) == 2
-
-
-def test_create_umapi_commands_for_directory_user_country_code(rule_processor, log_stream, mock_directory_user):
-    stream, logger = log_stream
-    rule_processor.logger = logger
-
-    # Default Country Code as None and Id Type as federatedID. Country as None in mock_directory_user
-    rule_processor.options['default_country_code'] = None
-    result = rule_processor.create_umapi_commands_for_directory_user(mock_directory_user)
-    assert result == None
-    stream.flush()
-    actual_logger_output = stream.getvalue()
-    assert "User cannot be added without a specified country code:" in actual_logger_output
-
-    # Default Country Code as None with Id Type as enterpriseID. Country as None in mock_directory_user
-    rule_processor.options['default_country_code'] = None
-    mock_directory_user['identity_type'] = 'enterpriseID'
-    result = rule_processor.create_umapi_commands_for_directory_user(mock_directory_user)
-    assert result.do_list[0][1]['country'] == 'UD'
-
-    # Having Default Country Code with value 'US'. Country as None in mock_directory_user.
-    rule_processor.options['default_country_code'] = 'US'
-    result = rule_processor.create_umapi_commands_for_directory_user(mock_directory_user)
-    assert result.do_list[0][1]['country'] == 'US'
-
-    # Country as 'CA' in mock_directory_user
-    mock_directory_user['country'] = 'CA'
-    result = rule_processor.create_umapi_commands_for_directory_user(mock_directory_user)
-    assert result.do_list[0][1]['country'] == 'CA'
-=======
 @mock.patch('user_sync.rules.UmapiConnectors')
 def test_create_umapi_groups(uc, rule_processor, log_stream):
     stream, logger = log_stream
@@ -463,4 +412,54 @@
     stream.flush()
     logger_output = stream.getvalue()
     assert 'Exception Thrown' in logger_output
->>>>>>> 628298b9
+
+
+@pytest.fixture
+def mock_directory_user():
+    return {'identity_type': 'federatedID', 'username': 'nameless@example.com',
+            'domain': 'example.com',
+            'firstname': 'One', 'lastname': 'Six', 'email': 'nameless@example.com',
+            'groups': ['All Sea of Carag'],
+            'country': None, 'member_groups': [],
+            'source_attributes': {'email': 'nameless@example.com', 'identity_type': None,
+                                  'username': None,
+                                  'domain': None, 'givenName': 'One', 'sn': 'Six', 'c': 'US'}}
+
+
+def test_create_umapi_commands_for_directory_user_update_username(rule_processor, mock_directory_user):
+    result = rule_processor.create_umapi_commands_for_directory_user(mock_directory_user)
+    assert len(result.do_list) == 1
+
+    mock_directory_user['username'] = 'dummy@example.com'
+    result = rule_processor.create_umapi_commands_for_directory_user(mock_directory_user)
+    assert 'update' in result.do_list[1]
+    assert len(result.do_list) == 2
+
+
+def test_create_umapi_commands_for_directory_user_country_code(rule_processor, log_stream, mock_directory_user):
+    stream, logger = log_stream
+    rule_processor.logger = logger
+
+    # Default Country Code as None and Id Type as federatedID. Country as None in mock_directory_user
+    rule_processor.options['default_country_code'] = None
+    result = rule_processor.create_umapi_commands_for_directory_user(mock_directory_user)
+    assert result == None
+    stream.flush()
+    actual_logger_output = stream.getvalue()
+    assert "User cannot be added without a specified country code:" in actual_logger_output
+
+    # Default Country Code as None with Id Type as enterpriseID. Country as None in mock_directory_user
+    rule_processor.options['default_country_code'] = None
+    mock_directory_user['identity_type'] = 'enterpriseID'
+    result = rule_processor.create_umapi_commands_for_directory_user(mock_directory_user)
+    assert result.do_list[0][1]['country'] == 'UD'
+
+    # Having Default Country Code with value 'US'. Country as None in mock_directory_user.
+    rule_processor.options['default_country_code'] = 'US'
+    result = rule_processor.create_umapi_commands_for_directory_user(mock_directory_user)
+    assert result.do_list[0][1]['country'] == 'US'
+
+    # Country as 'CA' in mock_directory_user
+    mock_directory_user['country'] = 'CA'
+    result = rule_processor.create_umapi_commands_for_directory_user(mock_directory_user)
+    assert result.do_list[0][1]['country'] == 'CA'