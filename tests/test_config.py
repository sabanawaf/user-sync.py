import os
import shutil

import pytest
import six
import yaml
<<<<<<< HEAD
import shutil
from mock import MagicMock
from util import update_dict
=======

from tests.util import make_dict, merge_dict
>>>>>>> 27bcc18b
from user_sync.config import ConfigFileLoader, ConfigLoader, DictConfig
from user_sync.error import AssertionException


@pytest.fixture
def config_files(fixture_dir, tmpdir):
    config_files = {
        'ldap': 'connector-ldap.yml',
        'umapi': 'connector-umapi.yml',
        'root_config': 'user-sync-config.yml',
        'extension': 'extension-config.yml',
    }

    for k, n in six.iteritems(config_files):
        shutil.copy(os.path.join(fixture_dir, n), tmpdir.dirname)
        config_files[k] = os.path.join(tmpdir.dirname, n)
    return config_files


@pytest.fixture
def modify_config(config_files):
    def _modify_config(name, key, value):
        path = config_files[name]
        conf = yaml.safe_load(open(path))
        merge_dict(conf, make_dict(key, value))
        yaml.dump(conf, open(path, 'w'))
        return path

<<<<<<< HEAD
@pytest.fixture
def extension_config_file(fixture_dir):
    return os.path.join(fixture_dir, 'extension-config.yml')


@pytest.fixture
def tmp_config_files(root_config_file, ldap_config_file, umapi_config_file, extension_config_file, tmpdir):
    tmpfiles = []
    for fname in [root_config_file, ldap_config_file, umapi_config_file, extension_config_file]:
        basename = os.path.split(fname)[-1]
        tmpfile = os.path.join(str(tmpdir), basename)
        shutil.copy(fname, tmpfile)
        tmpfiles.append(tmpfile)
    return tuple(tmpfiles)
=======
    return _modify_config
>>>>>>> 27bcc18b


# A shortcut for root
@pytest.fixture
<<<<<<< HEAD
def modify_root_config(tmp_config_files):
    (root_config_file, _, _, _) = tmp_config_files

    def _modify_root_config(keys, val):
        conf = yaml.safe_load(open(root_config_file))
        conf = update_dict(conf, keys, val)
        yaml.dump(conf, open(root_config_file, 'w'))

        return root_config_file

    return _modify_root_config


@pytest.fixture
def modify_root_extension_config(tmp_config_files):
    (_, _, _, extension_config_file) = tmp_config_files

    def _modify_root_extension_config(keys, val):
        conf = yaml.safe_load(open(extension_config_file))
        conf = update_dict(conf, keys, val)
        yaml.dump(conf, open(extension_config_file, 'w'))

        return extension_config_file

    return _modify_root_extension_config


@pytest.fixture
def modify_ldap_config(tmp_config_files):
    (_, ldap_config_file, _,) = tmp_config_files

    def _modify_ldap_config(keys, val):
        conf = yaml.safe_load(open(ldap_config_file))
        conf = update_dict(conf, keys, val)
        yaml.dump(conf, open(ldap_config_file, 'w'))

        return ldap_config_file

    return _modify_ldap_config
=======
def modify_root_config(modify_config):
    def _modify_root_config(key, value):
        return modify_config('root_config', key, value)

    return _modify_root_config


def load_ldap_config_options(args):
    from user_sync.connector.directory import DirectoryConnector
    from user_sync.connector.directory_ldap import LDAPDirectoryConnector

    config_loader = ConfigLoader(args)
    dc_mod_name = config_loader.get_directory_connector_module_name()
    dc_mod = __import__(dc_mod_name, fromlist=[''])
    dc = DirectoryConnector(dc_mod)
    dc_config_options = config_loader.get_directory_connector_options(dc.name)
    caller_config = DictConfig('%s configuration' % dc.name, dc_config_options)
    return LDAPDirectoryConnector.get_options(caller_config)
>>>>>>> 27bcc18b


def test_load_root(config_files):
    """Load root config file and test for presence of root-level keys"""
    config = ConfigFileLoader.load_root_config(config_files['root_config'])
    assert isinstance(config, dict)
    assert ('adobe_users' in config and 'directory_users' in config and
            'logging' in config and 'limits' in config and
            'invocation_defaults' in config)


def test_max_adobe_percentage(cli_args, modify_root_config):
    root_config_file = modify_root_config(['limits', 'max_adobe_only_users'], "50%")
    config = ConfigFileLoader.load_root_config(root_config_file)
    assert ('limits' in config and 'max_adobe_only_users' in config['limits'] and
            config['limits']['max_adobe_only_users'] == "50%")

    args = cli_args({'config_filename': root_config_file})
    options = ConfigLoader(args).get_rule_options()
    assert 'max_adobe_only_users' in options and options['max_adobe_only_users'] == '50%'

    modify_root_config(['limits', 'max_adobe_only_users'], "error%")
    with pytest.raises(AssertionException):
        ConfigLoader(args).get_rule_options()


def test_additional_groups_config(cli_args, modify_root_config):
    addl_groups = [
        {
            "source": r"ACL-(.+)",
            "target": r"ACL-Grp-(\1)"},
        {
            "source": r"(.+)-ACL",
            "target": r"ACL-Grp-(\1)"},
    ]
    root_config_file = modify_root_config(['directory_users', 'additional_groups'], addl_groups)
    config = ConfigFileLoader.load_root_config(root_config_file)
    assert ('additional_groups' in config['directory_users'] and
            len(config['directory_users']['additional_groups']) == 2)

    args = cli_args({'config_filename': root_config_file})
    options = ConfigLoader(args).get_rule_options()
    assert addl_groups[0]['source'] in options['additional_groups'][0]['source'].pattern
    assert addl_groups[1]['source'] in options['additional_groups'][1]['source'].pattern


def test_twostep_config(cli_args, config_files, modify_config):
    modify_config('ldap', ['two_steps_lookup'], {})
    args = cli_args({'config_filename': config_files['root_config']})

    # test invalid "two_steps_lookup" config
    with pytest.raises(AssertionException):
        load_ldap_config_options(args)

    # test valid "two_steps_lookup" config with "group_member_filter_format" still set
    modify_config('ldap', ['two_steps_lookup', 'group_member_attribute_name'], 'member')
    with pytest.raises(AssertionException):
        load_ldap_config_options(args)

    # test valid "two_steps_lookup" setup
    modify_config('ldap', ['two_steps_lookup', 'group_member_attribute_name'], 'member')
    modify_config('ldap', ['group_member_filter_format'], "")
    options = load_ldap_config_options(args)
    assert 'two_steps_enabled' in options
    assert 'two_steps_lookup' in options
    assert 'group_member_attribute_name' in options['two_steps_lookup']
    assert options['two_steps_lookup']['group_member_attribute_name'] == 'member'


def test_adobe_users_config(cli_args, config_files, modify_root_config):
    args = cli_args({
        'config_filename': config_files['root_config']})

    # test default
    config_loader = ConfigLoader(args)
    options = config_loader.load_invocation_options()
    assert 'adobe_users' in options
    assert options['adobe_users'] == ['all']

    # test default invocation
    modify_root_config(['invocation_defaults', 'adobe_users'], "mapped")
    config_loader = ConfigLoader(args)
    options = config_loader.load_invocation_options()
    assert 'adobe_users' in options
    assert options['adobe_users'] == ['mapped']

    # test command line param
    modify_root_config(['invocation_defaults', 'adobe_users'], "all")
    args = cli_args({'config_filename': config_files['root_config'], 'adobe_users': ['mapped']})
    config_loader = ConfigLoader(args)
    options = config_loader.load_invocation_options()
    assert 'adobe_users' in options
    assert options['adobe_users'] == ['mapped']


<<<<<<< HEAD
def test_get_directory_connector_options(tmp_config_files, modify_root_config, cli_args):
    (root_config_file, ldap_config_file, _) = tmp_config_files
    args = cli_args({'config_filename': root_config_file})
    config_loader = ConfigLoader(args)
    with open(ldap_config_file, 'r') as rc:
        x = yaml.safe_load(rc)
    # test when 'ldap' is the connector_name

    assert config_loader.get_directory_connector_options('ldap') == x

    # test when 'csv' is the connector_name

    assert config_loader.get_directory_connector_options('csv') == {}

    # test when the connector_name is not 'csv' and also neither in the connector_config value

    pytest.raises(AssertionException, config_loader.get_directory_connector_options, connector_name='example')


def test_get_dict_from_sources(tmp_config_files, modify_root_config, cli_args):
    (root_config_file, ldap_config_file, _) = tmp_config_files
    args = cli_args({'config_filename': root_config_file})
    config_loader = ConfigLoader(args)
    with open(root_config_file, 'r') as rc:
        x = yaml.safe_load(rc)

    with open(ldap_config_file, 'r') as rc:
        x.update(yaml.safe_load(rc))

    # Test when  the list of sources is empty

    assert config_loader.get_dict_from_sources([]) == {}

    # Test when the list of sources is not empty

    y = config_loader.get_dict_from_sources([root_config_file, ldap_config_file])
    assert x == y


def test_combine_dicts(tmp_config_files, modify_root_config, cli_args):
    (root_config_file, ldap_config_file, _) = tmp_config_files
    args = cli_args({'config_filename': root_config_file})
    config_loader = ConfigLoader(args)
    # Create a dummy dict

    dict1 = {'server': {'host': 'dummy1-stage.adobe.io', 'ims_host': 'ims-na1-stg1.adobelogin.com', 'saba': 'saba'},
             'enterprise': {'org_id': 'D28927675A9581A20A49412A@AdobeOrg',
                            'api_key': 'b348211181c74a8f84dba226cba72cac',
                            'client_secret': '51802159-c3f2-4549-8ac1-0d607ee558c3',
                            'tech_acct': '57C7738C5D67F8420A494216@techacct.adobe.com',
                            'priv_key_path': 'C:\\Program Files\\Adobe\\Adobe User Sync ToolSaba\\private.key'}}
    dict2 = {'server': {'host': 'dummy2-stage.adobe.io', 'ims_host': 'ims-na1-stg1.adobelogin.com'},
             'enterprise': {'mike': 'mike', 'org_id': 'D28927675A9581A20A49412A@AdobeOrg',
                            'api_key': 'b348211181c74a8f84dba226cba72cac',
                            'client_secret': '51802159-c3f2-4549-8ac1-0d607ee558c3',
                            'tech_acct': '57C7738C5D67F8420A494216@techacct.adobe.com',
                            'priv_key_path': 'C:\\Program Files\\Adobe\\Adobe User Sync ToolSaba\\private.key'}}

    result = config_loader.combine_dicts([dict1, dict2])

    dict2['server']['saba'] = 'saba'
    assert dict2 == result


def test_get_directory_extension_option(tmp_config_files, modify_root_config, cli_args, modify_root_extension_config):
    (root_config_file, _, _, extension_config_file) = tmp_config_files

    # adding the extension file  location in the user_sync_config
    modify_root_config(['directory_users', 'extension'], 'extension-config.yml')
    # needed if we want to modify the extension file
    #modify_root_extension_config(['directory_users', 'extension'], 'extension-config.yml')
    # get the config loader object
    args = cli_args({'config_filename': root_config_file})
    config_loader = ConfigLoader(args)

    modify_root_extension_config(['after_mapping_hook'], None)
    with pytest.raises(AssertionError):
        config_loader.get_directory_extension_options()

    modify_root_config(['directory_users', 'extension'], '')
    # resetting the config loader
    args = cli_args({'config_filename': root_config_file})
    config_loader = ConfigLoader(args)
    assert config_loader.get_directory_extension_options() == {}

    print()
=======
def test_get_umapi_options(cli_args, config_files, modify_root_config):
    root_config = config_files['root_config']
    umapi_config = config_files['umapi']

    tmp_folder = os.path.dirname(root_config)
    with open(os.path.join(tmp_folder, 'private.key'), 'w') as key:
        key.write("data")

    # tests a single primary umapi configration
    args = cli_args({'config_filename': root_config})
    config_loader = ConfigLoader(args)
    primary, secondary = config_loader.get_umapi_options()
    assert {'server', 'enterprise'} <= set(primary)
    assert secondary == {}

    # tests secondary connector
    modify_root_config(['adobe_users', 'connectors', 'umapi'],
                       [umapi_config, {'secondary_console': umapi_config}])

    config_loader = ConfigLoader(args)
    primary, secondary = config_loader.get_umapi_options()
    assert {'server', 'enterprise'} <= set(primary)
    assert 'secondary_console' in secondary

    # tests secondary umapi configuration assertion
    modify_root_config(['adobe_users', 'connectors', 'umapi'],
                       [{'primary': umapi_config}, umapi_config])

    config_loader = ConfigLoader(args)
    with pytest.raises(AssertionException) as error:
        config_loader.get_umapi_options()
    assert "Secondary umapi configuration found with no prefix:" in str(error.value)

    # tests v1 assertion
    modify_root_config(['dashboard'], {})
    config_loader = ConfigLoader(args)
    with pytest.raises(AssertionException) as error:
        config_loader.get_umapi_options()
    assert "Your main configuration file is still in v1 format." in str(error.value)


def test_get_directory_connector_configs(cli_args, config_files):
    args = cli_args({'config_filename': config_files['root_config']})
    config_loader = ConfigLoader(args)
    config_loader.get_directory_connector_configs()

    # Test method to verify path is the value of the 'ldap' key
    expected_file_path = config_loader.main_config.value['directory_users']['connectors']['ldap']
    assert expected_file_path == config_files['ldap']

    # Test method to verify 'okta', 'csv', 'ldap' are in the accessed_keys set
    result = config_loader.main_config.child_configs.get('directory_users').child_configs['connectors'].accessed_keys
    assert result == {'okta', 'csv', 'ldap'}


def test_get_directory_connector_module_name(cli_args, config_files):
    args = cli_args({'config_filename': config_files['root_config']})
    config_loader = ConfigLoader(args)
    options = config_loader.invocation_options
    options['stray_list_input_path'] = 'something'
    assert not config_loader.get_directory_connector_module_name()

    options['directory_connector_type'] = 'csv'
    options['stray_list_input_path'] = None
    expected = 'user_sync.connector.directory_csv'
    assert config_loader.get_directory_connector_module_name() == expected

    options['directory_connector_type'] = None
    assert not config_loader.get_directory_connector_module_name()
>>>>>>> 27bcc18b
<|MERGE_RESOLUTION|>--- conflicted
+++ resolved
@@ -4,14 +4,8 @@
 import pytest
 import six
 import yaml
-<<<<<<< HEAD
-import shutil
-from mock import MagicMock
-from util import update_dict
-=======
 
 from tests.util import make_dict, merge_dict
->>>>>>> 27bcc18b
 from user_sync.config import ConfigFileLoader, ConfigLoader, DictConfig
 from user_sync.error import AssertionException
 
@@ -40,69 +34,11 @@
         yaml.dump(conf, open(path, 'w'))
         return path
 
-<<<<<<< HEAD
-@pytest.fixture
-def extension_config_file(fixture_dir):
-    return os.path.join(fixture_dir, 'extension-config.yml')
-
-
-@pytest.fixture
-def tmp_config_files(root_config_file, ldap_config_file, umapi_config_file, extension_config_file, tmpdir):
-    tmpfiles = []
-    for fname in [root_config_file, ldap_config_file, umapi_config_file, extension_config_file]:
-        basename = os.path.split(fname)[-1]
-        tmpfile = os.path.join(str(tmpdir), basename)
-        shutil.copy(fname, tmpfile)
-        tmpfiles.append(tmpfile)
-    return tuple(tmpfiles)
-=======
     return _modify_config
->>>>>>> 27bcc18b
 
 
 # A shortcut for root
 @pytest.fixture
-<<<<<<< HEAD
-def modify_root_config(tmp_config_files):
-    (root_config_file, _, _, _) = tmp_config_files
-
-    def _modify_root_config(keys, val):
-        conf = yaml.safe_load(open(root_config_file))
-        conf = update_dict(conf, keys, val)
-        yaml.dump(conf, open(root_config_file, 'w'))
-
-        return root_config_file
-
-    return _modify_root_config
-
-
-@pytest.fixture
-def modify_root_extension_config(tmp_config_files):
-    (_, _, _, extension_config_file) = tmp_config_files
-
-    def _modify_root_extension_config(keys, val):
-        conf = yaml.safe_load(open(extension_config_file))
-        conf = update_dict(conf, keys, val)
-        yaml.dump(conf, open(extension_config_file, 'w'))
-
-        return extension_config_file
-
-    return _modify_root_extension_config
-
-
-@pytest.fixture
-def modify_ldap_config(tmp_config_files):
-    (_, ldap_config_file, _,) = tmp_config_files
-
-    def _modify_ldap_config(keys, val):
-        conf = yaml.safe_load(open(ldap_config_file))
-        conf = update_dict(conf, keys, val)
-        yaml.dump(conf, open(ldap_config_file, 'w'))
-
-        return ldap_config_file
-
-    return _modify_ldap_config
-=======
 def modify_root_config(modify_config):
     def _modify_root_config(key, value):
         return modify_config('root_config', key, value)
@@ -121,7 +57,6 @@
     dc_config_options = config_loader.get_directory_connector_options(dc.name)
     caller_config = DictConfig('%s configuration' % dc.name, dc_config_options)
     return LDAPDirectoryConnector.get_options(caller_config)
->>>>>>> 27bcc18b
 
 
 def test_load_root(config_files):
@@ -217,94 +152,6 @@
     assert options['adobe_users'] == ['mapped']
 
 
-<<<<<<< HEAD
-def test_get_directory_connector_options(tmp_config_files, modify_root_config, cli_args):
-    (root_config_file, ldap_config_file, _) = tmp_config_files
-    args = cli_args({'config_filename': root_config_file})
-    config_loader = ConfigLoader(args)
-    with open(ldap_config_file, 'r') as rc:
-        x = yaml.safe_load(rc)
-    # test when 'ldap' is the connector_name
-
-    assert config_loader.get_directory_connector_options('ldap') == x
-
-    # test when 'csv' is the connector_name
-
-    assert config_loader.get_directory_connector_options('csv') == {}
-
-    # test when the connector_name is not 'csv' and also neither in the connector_config value
-
-    pytest.raises(AssertionException, config_loader.get_directory_connector_options, connector_name='example')
-
-
-def test_get_dict_from_sources(tmp_config_files, modify_root_config, cli_args):
-    (root_config_file, ldap_config_file, _) = tmp_config_files
-    args = cli_args({'config_filename': root_config_file})
-    config_loader = ConfigLoader(args)
-    with open(root_config_file, 'r') as rc:
-        x = yaml.safe_load(rc)
-
-    with open(ldap_config_file, 'r') as rc:
-        x.update(yaml.safe_load(rc))
-
-    # Test when  the list of sources is empty
-
-    assert config_loader.get_dict_from_sources([]) == {}
-
-    # Test when the list of sources is not empty
-
-    y = config_loader.get_dict_from_sources([root_config_file, ldap_config_file])
-    assert x == y
-
-
-def test_combine_dicts(tmp_config_files, modify_root_config, cli_args):
-    (root_config_file, ldap_config_file, _) = tmp_config_files
-    args = cli_args({'config_filename': root_config_file})
-    config_loader = ConfigLoader(args)
-    # Create a dummy dict
-
-    dict1 = {'server': {'host': 'dummy1-stage.adobe.io', 'ims_host': 'ims-na1-stg1.adobelogin.com', 'saba': 'saba'},
-             'enterprise': {'org_id': 'D28927675A9581A20A49412A@AdobeOrg',
-                            'api_key': 'b348211181c74a8f84dba226cba72cac',
-                            'client_secret': '51802159-c3f2-4549-8ac1-0d607ee558c3',
-                            'tech_acct': '57C7738C5D67F8420A494216@techacct.adobe.com',
-                            'priv_key_path': 'C:\\Program Files\\Adobe\\Adobe User Sync ToolSaba\\private.key'}}
-    dict2 = {'server': {'host': 'dummy2-stage.adobe.io', 'ims_host': 'ims-na1-stg1.adobelogin.com'},
-             'enterprise': {'mike': 'mike', 'org_id': 'D28927675A9581A20A49412A@AdobeOrg',
-                            'api_key': 'b348211181c74a8f84dba226cba72cac',
-                            'client_secret': '51802159-c3f2-4549-8ac1-0d607ee558c3',
-                            'tech_acct': '57C7738C5D67F8420A494216@techacct.adobe.com',
-                            'priv_key_path': 'C:\\Program Files\\Adobe\\Adobe User Sync ToolSaba\\private.key'}}
-
-    result = config_loader.combine_dicts([dict1, dict2])
-
-    dict2['server']['saba'] = 'saba'
-    assert dict2 == result
-
-
-def test_get_directory_extension_option(tmp_config_files, modify_root_config, cli_args, modify_root_extension_config):
-    (root_config_file, _, _, extension_config_file) = tmp_config_files
-
-    # adding the extension file  location in the user_sync_config
-    modify_root_config(['directory_users', 'extension'], 'extension-config.yml')
-    # needed if we want to modify the extension file
-    #modify_root_extension_config(['directory_users', 'extension'], 'extension-config.yml')
-    # get the config loader object
-    args = cli_args({'config_filename': root_config_file})
-    config_loader = ConfigLoader(args)
-
-    modify_root_extension_config(['after_mapping_hook'], None)
-    with pytest.raises(AssertionError):
-        config_loader.get_directory_extension_options()
-
-    modify_root_config(['directory_users', 'extension'], '')
-    # resetting the config loader
-    args = cli_args({'config_filename': root_config_file})
-    config_loader = ConfigLoader(args)
-    assert config_loader.get_directory_extension_options() == {}
-
-    print()
-=======
 def test_get_umapi_options(cli_args, config_files, modify_root_config):
     root_config = config_files['root_config']
     umapi_config = config_files['umapi']
@@ -373,5 +220,4 @@
     assert config_loader.get_directory_connector_module_name() == expected
 
     options['directory_connector_type'] = None
-    assert not config_loader.get_directory_connector_module_name()
->>>>>>> 27bcc18b
+    assert not config_loader.get_directory_connector_module_name()