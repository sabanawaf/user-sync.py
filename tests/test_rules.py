--- conflicted
+++ resolved
@@ -336,7 +336,7 @@
     assert rule_processor.is_umapi_user_excluded(in_primary_org, user_key, current_groups)
 
 
-<<<<<<< HEAD
+
 def test_write_stray_key_map(rule_processor, log_stream, tmpdir):
     tmp_file = str(tmpdir.join('strays_test.csv'))
     stream, logger = log_stream
@@ -376,7 +376,7 @@
             assert row in expected_str[1:3]
         for row in actual_str[3:5]:
             assert row in expected_str[3:5]
-=======
+
 @mock.patch('user_sync.rules.UmapiConnectors')
 def test_log_action_summary(uc, rule_processor, log_stream):
     class mock_am:
@@ -821,4 +821,3 @@
             'file_path': '../tests/fixture/remove-data.csv'},
         'adobe_group_mapped': False,
         'additional_groups': []}
->>>>>>> 27bcc18b
