import requests
import json
import yaml

LOGGER = None


<<<<<<< HEAD
=======
class Sign:

    def __init__(self, logs=None):
>>>>>>> d5bea075

class Sign:
    def __init__(self, logs, config_filename):
        self.logs = logs
<<<<<<< HEAD
        self.sign_config = self.load_sign_config(config_filename)
=======
        global LOGGER
        LOGGER = self.logs
>>>>>>> d5bea075

        try:
            with open("sign_sync/config/connector-sign-sync.yml") as stream:
                try:
                    self.sign_config_yml = yaml.load(stream, Loader=yaml.FullLoader)
                except yaml.YAMLError as exc:
                    print(exc)
        except IOError:
            self.logs['error'].error('** Failed To Open Connector-Sign-Sync.yml **')
            exit(1)

        # Read server parameters
        self.host = self.sign_config_yml['server']['host']
        self.endpoint = self.sign_config_yml['server']['endpoint_v5']

        # Read condition parameters
        self.version = self.sign_config_yml['sign_sync']['version']
        self.connector = self.sign_config_yml['sign_sync']['connector']
        self.account_type = self.sign_config_yml['umapi_conditions']['target_account_type']

        # Read enterprise parameters
        self.integration = self.sign_config_yml['enterprise']['integration']
        self.email = self.sign_config_yml['enterprise']['email']

        if self.connector == 'umapi':
            self.product_profile = self.sign_config_yml['umapi_conditions']['product_profile']
        else:
            self.product_profile = []
            self.account_admin = None

        self.url = self.get_sign_url()
        self.header = self.get_sign_header()
        self.temp_header = self.get_temp_header()

        self.sign_users = self.get_sign_users()
        self.default_group = self.get_sign_group()['Default Group']

    class SignDecorators:
        @classmethod
        def exception_catcher(cls, func):
            def wrapper(*args, **kwargs):
                try:
                    res = func(*args, **kwargs)
                    return res
                except requests.exceptions.HTTPError as http_error:
                    LOGGER['error'].error("-- HTTP ERROR: {} --".format(http_error))
                    exit()
                except requests.exceptions.ConnectionError as conn_error:
                    LOGGER['error'].error("-- ERROR CONNECTING -- {}".format(conn_error))
                    exit()
                except requests.exceptions.Timeout as timeout_error:
                    LOGGER['error'].error("-- TIMEOUT ERROR: {} --".format(timeout_error))
                    exit()
                except requests.exceptions.RequestException as error:
                    LOGGER['error'].error("-- ERROR: {} --".format(error))
                    exit()

            return wrapper

    @SignDecorators.exception_catcher
    def validate_integration_key(self, headers, url):
        """
        This function validates that the SIGN integration key is valid.
        :param headers: dict()
        :param url: str
        :return: dict()
        """

<<<<<<< HEAD
        # read enterprise parameters
        self.integration = self.sign_config.yml['enterprise']['integration']
        self.email = self.sign_config.yml['enterprise']['email']
=======
        if self.version == "v5":
            res = requests.get(url + "base_uris", headers=self.header)
        else:
            res = requests.get(url + "baseUris", headers=headers)

        return res
>>>>>>> d5bea075

    @SignDecorators.exception_catcher
    def api_get_group_request(self):
        """
        API request to get group information
        :return: dict()
        """

        res = requests.get(self.url + 'groups', headers=self.header)

        return res

<<<<<<< HEAD
    @staticmethod
    def load_sign_config(config_filename):
=======
    @SignDecorators.exception_catcher
    def api_get_users_request(self):
>>>>>>> d5bea075
        """
        API request to get user information from SIGN.
        :return: dict()
        """

<<<<<<< HEAD
        config_encoding = 'utf-8'
        try:
            codecs.lookup(config_encoding)
        except LookupError:
            raise AssertionException("Unknown encoding '%s' specified for configuration files" % config_encoding)
        user_sync.config.ConfigFileLoader.config_encoding = config_encoding
        main_config_content = user_sync.config.ConfigFileLoader.load_root_config(config_filename)
        return user_sync.config.DictConfig("<%s>" % config_filename, main_config_content)
=======
        res = requests.get(self.url + 'users', headers=self.header)

        return res

    @SignDecorators.exception_catcher
    def api_post_group_request(self, data):
        """
        API request to post new group in SIGN.
        :param data: list[]
        :return: dict[]
        """

        res = requests.post(self.url + 'groups', headers=self.temp_header, data=json.dumps(data))

        return res

    @SignDecorators.exception_catcher
    def api_put_user_request(self, sign_user_id, data):
        """
        API request to change user group information into SIGN.
        :param sign_user_id: str
        :param data: dict()
        :return: dict()
        """

        res = requests.put(self.url + 'users/' + sign_user_id, headers=self.temp_header, data=json.dumps(data))

        return res

    @SignDecorators.exception_catcher
    def api_get_user_by_id_request(self, user_id):
        """
        API request to get user by ID
        :param user_id:  str
        :return: dict()
        """

        res = requests.get(self.url + 'users/' + user_id, headers=self.header)

        return res

    @SignDecorators.exception_catcher
    def api_put_user_status_request(self, user_id, payload):
        """
        API request to change user status.
        :param user_id: str
        :param payload: dict()
        :return: dict()
        """

        res = requests.put(self.url + 'users/' + user_id + '/status',
                           headers=self.header, data=json.dumps(payload))

        return res

    @SignDecorators.exception_catcher
    def api_post_user_request(self, payload):
        """
        API request to post new user in SIGN.
        :param payload: dict()
        :return: dict()
        """

        res = requests.post(self.url + 'users',
                            headers=self.header, data=json.dumps(payload))

        return res
>>>>>>> d5bea075

    def get_sign_url(self, ver=None):
        """
        This function returns the SIGN url.
        :param ver: str
        :return: str
        """

        if ver is None:
            return "https://" + self.host + self.endpoint + "/"
        else:
            return "https://" + self.host + "/" + ver + "/"

    def get_sign_header(self, ver=None):
        """
        This function returns the SIGN header
        :param ver: str
        :return: dict()
        """

        headers = {}

        if ver == 'v6':
            headers = {
                "Authorization": "Bearer {}".format(self.integration)
            }
        elif self.version == 'v5' or ver == 'v5':
            headers = {
                "Access-Token": self.integration
            }

        return headers

    def get_sign_group(self):
        """
        This function creates a list of groups that's in Adobe Sign Groups.
        :return: list[]
        """

        temp_list = {}

        res = self.api_get_group_request()

        if res.status_code == 200:
            sign_groups = res.json()
            for group in sign_groups['groupInfoList']:
                temp_list[group['groupName']] = group['groupId']

        return temp_list

    def get_product_profile(self):
        """
        This function returns the product profile
        :return: list[]
        """

        return self.product_profile

    def get_sign_users(self):
        """
        This function will create a list of all users in SIGN.
        :return: list[dict()]
        """

        user_list = []
        res = self.api_get_users_request()

        if res.status_code == 200:
            user_list.append(res.json()['userInfoList'])

        return user_list[0]

    def create_sign_group(self, group_list):
        """
        This function will create a group in Adobe SIGN if the group doesn't already exist.
        :param group_list: list[]
        :return:
        """

        sign_group = self.get_sign_group()

        for count, group_name in enumerate(group_list):
            data = {
                "groupName": group_name
            }

            # SIGN API to get existing groups
            res = self.api_post_group_request(data)

            if res.status_code == 201:
                self.logs['process'].info('{} Group Created...'.format(group_name))
                res_data = res.json()
                sign_group[group_name] = res_data['groupId']
            else:
                self.logs['error'].error("!! {}: Creating group error !! {}".format(group_name, res.text))
                self.logs['error'].error('!! Reason !! {}'.format(res.reason))

    def get_temp_header(self):
        """
        This function creates a temp header to push json payloads
        :return: dict()
        """

        temp_header = self.header
        temp_header['Content-Type'] = 'application/json'
        temp_header['Accept'] = 'application/json'

        return temp_header

    def get_user_info(self, user_info, group_id, group=None):
        """
        Retrieve user's information
        :param user_info: dict()
        :param group_id: str
        :param group: list[]
        :return: dict()
        """

        privileges = self.check_umapi_privileges(group, user_info)

        data = {
            "email": user_info['username'],
            "firstName": user_info['firstname'],
            "groupId": group_id,
            "lastName": user_info['lastname'],
            "roles": privileges
        }

        return data

    def get_user_roles(self, user):
        """
        This function will get a list of all active users in Adobe Sign
        :return: list[]
        """
        res = requests.get(self.url + 'users/' + user['userId'], headers=self.header)
        user_data = res.json()

        if 'roles' in user_data:
            user['roles'] = user_data['roles']
        else:
            user['roles'] = 'NORMAL_USER'

        user['sign_group'] = user_data['group']

    @staticmethod
    def check_umapi_privileges(group, umapi_user_info):
        """
        This function will look through the configuration settings and give access privileges access to each user.
        :param group: list[]
        :param umapi_user_info: dict()
        :return:
        """

        roles = umapi_user_info['roles']

        if roles == 'NORMAL_USER':
            privileges = ["NORMAL_USER"]
        elif roles == 'GROUP_ADMIN':
            if group != umapi_user_info['sign_group']:
                privileges = ["NORMAL_USER"]

            else:
                privileges = ['GROUP_ADMIN']
        elif roles == 'ACCOUNT_ADMIN':
            privileges = ["ACCOUNT_ADMIN"]
        else:
            privileges = ["ACCOUNT_ADMIN", "GROUP_ADMIN"]

        return privileges

    def get_updated_user_list(self, user_list):
        """
        This function checks to see if the user exist in SIGN.
        :param user_list: list[dict()]
        :return: list[dict()]
        """

        sign_users = self.get_sign_users()
        updated_user_list = []

        for user in user_list:
            for sign_user in sign_users:
                if user['email'].lower() in sign_user['email'].lower():
                    self.get_user_roles(sign_user)
                    user['userId'] = sign_user['userId']
                    user['roles'] = sign_user['roles']
                    user['sign_group'] = sign_user['sign_group']
                    updated_user_list.append(user)
                    break

        return updated_user_list

    def process_user(self, user):
        """
        This function will process each user and assign them to their Sign groups
        :param user: dict()
        :return:
        """

        temp_group = self.get_sign_group()

        # Sort the groups and assign the user to first group
        # Sign doesn't support multi group assignment at this time
        for group in sorted(user['groups']):
            if group != self.product_profile:
                group_id = temp_group.get(group)
                if group_id is not None:
                    temp_payload = self.get_user_info(user, group_id, group)
                    res = self.api_put_user_request(user['userId'], temp_payload)
                    if res.status_code == 200:
                        self.logs['process'].info('<< Group: {} Roles: {} >> {}'.format(
                            group, user['roles'], user['email']))
                        pass
                    else:
                        self.logs['error'].error("!! Adding User To Group Error !! {} \n{}".format(
                            user['email'], res.text))
                        self.logs['error'].error('!! Reason !! {}'.format(res.reason))<|MERGE_RESOLUTION|>--- conflicted
+++ resolved
@@ -5,27 +5,16 @@
 LOGGER = None
 
 
-<<<<<<< HEAD
-=======
-class Sign:
-
-    def __init__(self, logs=None):
->>>>>>> d5bea075
-
 class Sign:
     def __init__(self, logs, config_filename):
         self.logs = logs
-<<<<<<< HEAD
-        self.sign_config = self.load_sign_config(config_filename)
-=======
         global LOGGER
         LOGGER = self.logs
->>>>>>> d5bea075
 
         try:
-            with open("sign_sync/config/connector-sign-sync.yml") as stream:
+            with open(config_filename) as stream:
                 try:
-                    self.sign_config_yml = yaml.load(stream, Loader=yaml.FullLoader)
+                    self.sign_config_yml = yaml.safe_load(stream, Loader=yaml.FullLoader)
                 except yaml.YAMLError as exc:
                     print(exc)
         except IOError:
@@ -89,18 +78,12 @@
         :return: dict()
         """
 
-<<<<<<< HEAD
-        # read enterprise parameters
-        self.integration = self.sign_config.yml['enterprise']['integration']
-        self.email = self.sign_config.yml['enterprise']['email']
-=======
         if self.version == "v5":
             res = requests.get(url + "base_uris", headers=self.header)
         else:
             res = requests.get(url + "baseUris", headers=headers)
 
         return res
->>>>>>> d5bea075
 
     @SignDecorators.exception_catcher
     def api_get_group_request(self):
@@ -113,28 +96,13 @@
 
         return res
 
-<<<<<<< HEAD
-    @staticmethod
-    def load_sign_config(config_filename):
-=======
     @SignDecorators.exception_catcher
     def api_get_users_request(self):
->>>>>>> d5bea075
         """
         API request to get user information from SIGN.
         :return: dict()
         """
 
-<<<<<<< HEAD
-        config_encoding = 'utf-8'
-        try:
-            codecs.lookup(config_encoding)
-        except LookupError:
-            raise AssertionException("Unknown encoding '%s' specified for configuration files" % config_encoding)
-        user_sync.config.ConfigFileLoader.config_encoding = config_encoding
-        main_config_content = user_sync.config.ConfigFileLoader.load_root_config(config_filename)
-        return user_sync.config.DictConfig("<%s>" % config_filename, main_config_content)
-=======
         res = requests.get(self.url + 'users', headers=self.header)
 
         return res
@@ -202,7 +170,6 @@
                             headers=self.header, data=json.dumps(payload))
 
         return res
->>>>>>> d5bea075
 
     def get_sign_url(self, ver=None):
         """
