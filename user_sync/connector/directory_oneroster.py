# Copyright (c) 2016-2017 Adobe Systems Incorporated.  All rights reserved.
#
# Permission is hereby granted, free of charge, to any person obtaining a copy
# of this software and associated documentation files (the "Software"), to deal
# in the Software without restriction, including without limitation the rights
# to use, copy, modify, merge, publish, distribute, sublicense, and/or sell
# copies of the Software, and to permit persons to whom the Software is
# furnished to do so, subject to the following conditions:
#
# The above copyright notice and this permission notice shall be included in allls

# copies or substantial portions of the Software.
#
# THE SOFTWARE IS PROVIDED "AS IS", WITHOUT WARRANTY OF ANY KIND, EXPRESS OR
# IMPLIED, INCLUDING BUT NOT LIMITED TO THE WARRANTIES OF MERCHANTABILITY,
# FITNESS FOR A PARTICULAR PURPOSE AND NONINFRINGEMENT. IN NO EVENT SHALL THE
# AUTHORS OR COPYRIGHT HOLDERS BE LIABLE FOR ANY CLAIM, DAMAGES OR OTHER
# LIABILITY, WHETHER IN AN ACTION OF CONTRACT, TORT OR OTHERWISE, ARISING FROM,
# OUT OF OR IN CONNECTION WITH THE SOFTWARE OR THE USE OR OTHER DEALINGS IN THE
# SOFTWARE.

import json
import six
import re
import string

import user_sync.config
import user_sync.connector.helper
import user_sync.helper
import user_sync.identity_type
from user_sync.error import AssertionException

from user_sync.connector.oneroster import OneRoster


def connector_metadata():
    metadata = {
        'name': OneRosterConnector.name
    }
    return metadata


def connector_initialize(options):
    """
    :type options: dict
    """
    state = OneRosterConnector(options)
    return state


def connector_load_users_and_groups(state, groups=None, extended_attributes=None, all_users=True):
    """
    :type state: LDAPDirectoryConnector
    :type groups: Optional(list(str))
    :type extended_attributes: Optional(list(str))
    :type all_users: bool
    :rtype (bool, iterable(dict))
    """
    return state.load_users_and_groups(groups or [], extended_attributes or [], all_users)


class OneRosterConnector(object):
    name = 'oneroster'

    def __init__(self, caller_options):

        # Get the configuration information and apply data from YAML
        caller_config = user_sync.config.DictConfig('%s configuration' % self.name, caller_options)

        builder = user_sync.config.OptionsBuilder(caller_config)
        builder.set_string_value('limit', 1000)
        builder.set_string_value('key_identifier', 'sourcedId')
        builder.set_string_value('country_code', None)
        builder.require_string_value('client_id')
        builder.require_string_value('client_secret')
        builder.require_string_value('host')
        builder.set_string_value('logger_name', self.name)
        builder.set_string_value('string_encoding', 'utf8')
        builder.set_string_value('logger_name', self.name)
        builder.set_string_value('string_encoding', 'utf8')
        builder.set_string_value('user_email_format', six.text_type('{email}'))
        builder.set_string_value('user_given_name_format', six.text_type('{givenName}'))
        builder.set_string_value('user_surname_format', six.text_type('{familyName}'))
        builder.set_string_value('user_country_code_format', six.text_type('{countryCode}'))
        builder.set_string_value('user_username_format', None)
        builder.set_string_value('user_domain_format', None)
        builder.set_string_value('user_identity_type', None)
        builder.set_string_value('user_identity_type_format', None)

        self.options = builder.get_options()
        self.user_identity_type = user_sync.identity_type.parse_identity_type(self.options['user_identity_type'])
        self.logger = user_sync.connector.helper.create_logger(self.options)
        options = builder.get_options()
        self.options = options
        self.logger = logger = user_sync.connector.helper.create_logger(options)

        logger.debug('%s initialized with options: %s', self.name, options)
        caller_config.report_unused_values(self.logger)

        self.results_parser = RecordHandler(options, logger)

    def load_users_and_groups(self, groups, extended_attributes, all_users):
        """
        description: Leverages class components to return and send a user list to UMAPI
        :type groups: list(str)
        :type extended_attributes: list(str)
        :type all_users: bool
        :rtype (bool, iterable(dict))
        """
        options = self.options
        rh = RecordHandler(options, logger=None)

        conn = Connection(self.logger, options['host'], options['limit'], options['client_id'], options['client_secret'])
        rh = RecordHandler(options, logger=None)
        groups_from_yml = self.parse_yml_groups(groups)
        users_result = {}

        for group_filter in groups_from_yml:
            inner_dict = groups_from_yml[group_filter]
            for group_name in inner_dict:
                for user_group in inner_dict[group_name]:
                    user_filter = inner_dict[group_name][user_group]

                    users_list = conn.get_user_list(group_filter, group_name, user_filter, options['key_identifier'], options['limit'])
<<<<<<< HEAD
=======

>>>>>>> 4c2b622f
                    api_response = rh.parse_results(users_list, options['key_identifier'], extended_attributes)

                    #users_result = self.merge_users(users_list, api_response, user_group)
                    users_result = self.merge_users(api_response, users_list ,user_group)

        return six.itervalues(users_result)

    def merge_users(self, user_list, new_users, group_name):

        for uid in user_list:
            if uid not in user_list:
                user_list[uid] = new_users[uid]

            (user_list[uid]['groups']).add(group_name)

        return user_list

    def parse_yml_groups(self, groups_list):
        """
        description: parses group options from user-sync.config file into a nested dict with Key: group_filter for the outter dict, Value: being the nested
        dict {Key: group_name, Value: user_filter}
        :type groups_list: set(str) from user-sync-config-ldap.yml
        :rtype: iterable(dict)
        """

        full_dict = dict()

        for text in groups_list:
            try:
                group_filter, group_name, user_filter = text.lower().split("::")
            except ValueError:
                raise ValueError("Incorrect MockRoster Group Syntax: " + text + " \nRequires values for group_filter, group_name, user_filter. With '::' separating each value")
            if group_filter not in ['classes', 'courses', 'schools']:
                raise ValueError("Incorrect group_filter: " + group_filter + " .... must be either: classes, courses, or schools")
            if user_filter not in ['students', 'teachers', 'users']:
                raise ValueError("Incorrect user_filter: " + user_filter + " .... must be either: students, teachers, or users")

            if group_filter not in full_dict:
                full_dict[group_filter] = {group_name: dict()}
            elif group_name not in full_dict[group_filter]:
                full_dict[group_filter][group_name] = dict()

            full_dict[group_filter][group_name].update({text: user_filter})

        return full_dict

class Connection:
    """ Starts connection and makes queries with One-Roster API"""

    def __init__(self, logger, host_name=None, limit='100', client_id=None, client_secret=None):
        self.host_name = host_name
        self.logger = logger
        self.limit = limit
        self.client_id = client_id
        self.client_secret = client_secret
        self.oneroster = OneRoster(client_id, client_secret)

    def get_user_list(self, group_filter, group_name, user_filter, key_identifier, limit):
        """
        description:
        :type group_filter: str()
        :type group_name: str()
        :type user_filter: str()
        :type key_identifier: str()
        :type limit: str()
        :rtype parsed_json_list: list(str)
        """
        parsed_json_list = list()

        if group_filter == 'courses':
            class_list = self.get_classlist_for_course(group_name, key_identifier, limit)
            for each_class in class_list:
                key_id_classes = class_list[each_class]
                key = 'first'
                while key is not None:
                    response = self.oneroster.make_roster_request(
                        self.host_name + 'classes/' + key_id_classes + '/' + user_filter + '?limit=' + limit + '&offset=0') if key == 'first' \
                        else self.oneroster.make_roster_request(response.links[key]['url'])
                    if response.ok is False:
                        self.logger.warning(
                            'Error fetching ' + user_filter + ' Found for: ' + group_name + "\nError Response Message:" + " " +
                            response.text)
                        return {}

                    for ignore, users in json.loads(response.content).items():
                        parsed_json_list.extend(users)
                    if key == 'last' or response.headers._store['x-count'][1] < limit:
                        break
                    key = 'next' if 'next' in response.links else 'last'

        else:
            try:

                key_id = self.get_key_identifier(group_filter, group_name, key_identifier, limit)
                key = 'first'
                while key is not None:
                    response = self.oneroster.make_roster_request(self.host_name + group_filter + '/' + key_id + '/' + user_filter + '?limit=' + limit + '&offset=0') if key == 'first' else self.oneroster.make_roster_request(response.links[key]['url'])
                    if response.ok is False:
                        self.logger.warning(
                            'Error fetching ' + user_filter + ' Found for: ' + group_name + "\nError Response Message:" + " " +
                            response.text)
                        return {}

                    for ignore, users in json.loads(response.content).items():
                        parsed_json_list.extend(users)
                    if key == 'last' or response.headers._store['x-count'][1] < limit:
                        break
                    key = 'next' if 'next' in response.links else 'last'

            except ValueError as e:
                self.logger.warning(e)
                return {}

        return parsed_json_list

    def get_key_identifier(self, group_filter, group_name, key_identifier, limit):
        """
        description: Returns key_identifier (eg: sourcedID) for targeted group_name from One-Roster
        :type group_filter: str()
        :type group_name: str()
        :type key_identifier: str()
        :type limit: str()
        :rtype sourced_id: str()
        """
        keys = list()
        if group_filter == 'schools':
            name_identifier = 'name'
            revised_key = 'orgs'
        else:
            name_identifier = 'title'
            revised_key = group_filter
        key = 'first'
        while key is not None:
            response = self.oneroster.make_roster_request(self.host_name + group_filter + '?limit=' + limit + '&offset=0') if key == 'first' \
                else self.oneroster.make_roster_request(response.links[key]['url'])
            if response.status_code is not 200:
                raise ValueError('Non Successful Response'
                                 + '  ' + 'status:' + str(response.status_code) + "\n" + response.text)
            parsed_json = json.loads(response.content)

            for each_class in parsed_json.get(revised_key):
                if self.encode_str(each_class[name_identifier]) == self.encode_str(group_name):
                    try:
                        key_id = each_class[key_identifier]
                    except ValueError:
                        raise ValueError('Key identifier: ' + key_identifier + ' not a valid identifier')
                    keys.append(key_id)
                    return keys[0]

            if key == 'last':
                break
            key = 'next' if 'next' in response.links else 'last'

        if len(keys) == 0:
            raise ValueError('No key ids found for: ' + " " + group_filter + ":" + " " + group_name)
        elif len(keys) > 1:
            raise ValueError('Duplicate ID found: ' + " " + group_filter + ":" + " " + group_name)

        return keys[0]

    def get_classlist_for_course(self, group_name, key_identifier, limit):
        """
        description: returns list of sourceIds for classes of a course (group_name)
        :type group_name: str()
        :type key_identifier: str()
        :type limit: str()
        :rtype class_list: list(str)
        """

        class_list = dict()
        try:
            key_id = self.get_key_identifier('courses', group_name, key_identifier, limit)
            key = 'first'
            while key is not None:
                response = self.oneroster.make_roster_request(self.host_name + 'courses' + '/' + key_id + '/' + 'classes' + '?limit=' + limit + '&offset=0') if key == 'first' \
                    else self.oneroster.make_roster_request(response.links[key]['url'])

                if response.ok is not True:
                    status = response.status_code
                    message = response.reason
                    raise ValueError('Non Successful Response'
                                     + '  ' + 'status:' + str(status) + '  ' + 'message:' + str(message))
                parsed_json = json.loads(response.content)

                for ignore, each_class in parsed_json.items():
                    class_key_id = each_class[0][key_identifier]
                    class_name = each_class[0]['title']
                    class_list[class_name] = class_key_id

                if key == 'last':
                    break
                key = 'next' if 'next' in response.links else 'last'

        except ValueError as e:
            self.logger.warning(e)

        return class_list

    def encode_str(self, text):
        return re.sub(r'(\s)', '', text).lower()


class RecordHandler:

    def __init__(self, options, logger):

        self.logger = logger
        self.country_code = options['country_code']

        self.user_identity_type = user_sync.identity_type.parse_identity_type(options['user_identity_type'])
        self.user_identity_type_formatter = OneRosterValueFormatter(options['user_identity_type_format'])
        self.user_email_formatter = OneRosterValueFormatter(options['user_email_format'])
        self.user_username_formatter = OneRosterValueFormatter(options['user_username_format'])
        self.user_domain_formatter = OneRosterValueFormatter(options['user_domain_format'])
        self.user_given_name_formatter = OneRosterValueFormatter(options['user_given_name_format'])
        self.user_surname_formatter = OneRosterValueFormatter(options['user_surname_format'])
        self.user_country_code_formatter = OneRosterValueFormatter(options['user_country_code_format'])

    def parse_results(self, result_set, key_identifier, extended_attributes):
        """
        description: parses through user_list from API calls, to create final user objects
        :type result_set: list(dict())
        :type extended_attributes: list(str)
        :type original_group: str()
        :type key_identifier: str()
        :rtype users_dict: dict(constructed user objects)
        """
        users_dict = dict()
        for user in result_set:
            returned_user = self.create_user_object(user, key_identifier, extended_attributes)
            if returned_user is not None:
                users_dict[user[key_identifier]] = returned_user
        return users_dict


    def create_user_object(self, record, key_identifier, extended_attributes):
        """
        description: Using user's API information to construct final user objects
        :type record: dict()
        :type extended_attributes: list(str)
        :type original_group: str()
        :type key_identifier: str()
        :rtype: formatted_user: dict(user object)
        """
        key = record.get(key_identifier)
        if key is None or record.get('status') != 'active':
            return

        email, last_attribute_name = self.user_email_formatter.generate_value(record)
        email = email.strip() if email else None
        if not email:
            if last_attribute_name is not None:
                self.logger.warning('Skipping user with id %s: empty email attribute (%s)',  key, last_attribute_name)

        source_attributes = {}
        user = user_sync.connector.helper.create_blank_user()
        source_attributes['email'] = email
        user['email'] = email

        identity_type, last_attribute_name = self.user_identity_type_formatter.generate_value(record)
        if last_attribute_name and not identity_type:
            self.logger.warning('No identity_type attribute (%s) for user with dn: %s, defaulting to %s',
                                last_attribute_name, self.user_identity_type)
        source_attributes['identity_type'] = identity_type
        if not identity_type:
            user['identity_type'] = self.user_identity_type
        else:
            try:
                user['identity_type'] = user_sync.identity_type.parse_identity_type(identity_type)
            except AssertionException as e:
                self.logger.warning('Skipping user with dn %s: %s', e)

        username, last_attribute_name = self.user_username_formatter.generate_value(record)
        username = username.strip() if username else None
        source_attributes['username'] = username
        if username:
            user['username'] = username
        else:
            if last_attribute_name:
                self.logger.warning('No username attribute (%s) for user with dn: %s, default to email (%s)',
                                    last_attribute_name, email)
            user['username'] = email

        domain, last_attribute_name = self.user_domain_formatter.generate_value(record)
        domain = domain.strip() if domain else None
        source_attributes['domain'] = domain
        if domain:
            user['domain'] = domain
        elif username != email:
            user['domain'] = email[email.find('@') + 1:]
        elif last_attribute_name:
            self.logger.warning('No domain attribute (%s) for user with dn: %s', last_attribute_name)

        given_name_value, last_attribute_name = self.user_given_name_formatter.generate_value(record)
        source_attributes['givenName'] = given_name_value
        if given_name_value is not None:
            user['firstname'] = given_name_value
        elif last_attribute_name:
            self.logger.warning('No given name attribute (%s) for user with dn: %s', last_attribute_name)
        sn_value, last_attribute_name = self.user_surname_formatter.generate_value(record)
        source_attributes['familyName'] = sn_value
        if sn_value is not None:
            user['lastname'] = sn_value
        elif last_attribute_name:
            self.logger.warning('No surname attribute (%s) for user with dn: %s', last_attribute_name)
        c_value, last_attribute_name = self.user_country_code_formatter.generate_value(record)
        source_attributes['country'] = c_value
        if c_value is not None:
            user['country'] = c_value.upper()
        elif c_value is None:
            user['country'] = self.country_code
        elif last_attribute_name:
            self.logger.warning('No country code attribute (%s) for user with dn: %s', last_attribute_name)

        user['groups'] = set()
        #user['member_groups'] = self.get_member_groups(record) if self.additional_group_filters else []

        if extended_attributes is not None:
            for extended_attribute in extended_attributes:
                extended_attribute_value = OneRosterValueFormatter.get_attribute_value(record, extended_attribute)
                source_attributes[extended_attribute] = extended_attribute_value

        user['source_attributes'] = source_attributes.copy()
        # if 'groups' not in user:
        #     user['groups'] = []
        # self.user_by_dn[dn] = user

        #       User information available from One-Roster
        # source_attributes['sourcedId'] = record['sourcedId']
        # source_attributes['status'] = record['status']
        # source_attributes['dateLastModified'] = record['dateLastModified']
        # source_attributes['username'] = record['username']
        # source_attributes['userIds'] = record['userIds']
        # source_attributes['enabledUser'] = record['enabledUser']
        # source_attributes['givenName'] = formatted_user['firstname'] = record['givenName']
        # source_attributes['familyName'] = formatted_user['lastname'] = record['familyName']
        # source_attributes['middleName'] = record['middleName']
        # source_attributes['role'] = record['role']
        # source_attributes['identifier'] = record['identifier']
        # source_attributes['email'] = formatted_user['email'] = formatted_user['username'] = record['email']
        # source_attributes['sms'] = record['sms']
        # source_attributes['phone'] = record['phone']
        # source_attributes['agents'] = record['agents']
        # source_attributes['orgs'] = record['orgs']
        # source_attributes['grades'] = record['grades']
        # source_attributes['domain'] = formatted_user['domain'] = str(record['email']).split('@')[1]
        # source_attributes['password'] = record['password']
        # source_attributes[key_identifier] = record[key_identifier]
        # formatted_user['country'] = self.country_code
        # formatted_user['identity_type'] = self.user_identity_type
        # #Can be found in userIds if needed
        # #source_attributes['userId'] = user['userId']
        # #source_attributes['type'] = user['type']
        #
        # formatted_user['source_attributes'] = source_attributes
        # formatted_user['groups'] = set()
        #
        # return formatted_user

        return user


class OneRosterValueFormatter(object):
    encoding = 'utf8'

    def __init__(self, string_format):
        """
        The format string must be a unicode or ascii string: see notes above about being careful in Py2!
        """
        if string_format is None:
            attribute_names = []
        else:
            string_format = six.text_type(string_format)    # force unicode so attribute values are unicode
            formatter = string.Formatter()
            attribute_names = [six.text_type(item[1]) for item in formatter.parse(string_format) if item[1]]
        self.string_format = string_format
        self.attribute_names = attribute_names

    def get_attribute_names(self):
        """
        :rtype list(str)
        """
        return self.attribute_names

    def generate_value(self, record):
        """
        :type record: dict
        :rtype (unicode, unicode)
        """
        result = None
        attribute_name = None
        if self.string_format is not None:
            values = {}
            for attribute_name in self.attribute_names:
                value = self.get_attribute_value(record, attribute_name, first_only=True)
                if value is None:
                    values = None
                    break
                values[attribute_name] = value
            if values is not None:
                result = self.string_format.format(**values)
        return result, attribute_name

    @classmethod
    def get_attribute_value(cls, attributes, attribute_name, first_only=False):
        """
        The attribute value type must be decodable (str in py2, bytes in py3)
        :type attributes: dict
        :type attribute_name: unicode
        :type first_only: bool
        """
        attribute_values = attributes.get(attribute_name)
        if attribute_values:
            try:
                if first_only or len(attribute_values) == 1:

                    attr = attribute_values if isinstance(attribute_values, six.string_types) else attribute_values[0]
                    return attr if isinstance(attr, six.string_types) else attr.decode(cls.encoding)

                else:
                    return [(val if isinstance(val, six.string_types)
                             else val.decode(cls.encoding)) for val in attribute_values]
            except UnicodeError as e:
                raise AssertionException("Encoding error in value of attribute '%s': %s" % (attribute_name, e))
        return None<|MERGE_RESOLUTION|>--- conflicted
+++ resolved
@@ -122,10 +122,6 @@
                     user_filter = inner_dict[group_name][user_group]
 
                     users_list = conn.get_user_list(group_filter, group_name, user_filter, options['key_identifier'], options['limit'])
-<<<<<<< HEAD
-=======
-
->>>>>>> 4c2b622f
                     api_response = rh.parse_results(users_list, options['key_identifier'], extended_attributes)
 
                     #users_result = self.merge_users(users_list, api_response, user_group)
