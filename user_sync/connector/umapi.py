# Copyright (c) 2016-2017 Adobe Systems Incorporated.  All rights reserved.
#
# Permission is hereby granted, free of charge, to any person obtaining a copy
# of this software and associated documentation files (the "Software"), to deal
# in the Software without restriction, including without limitation the rights
# to use, copy, modify, merge, publish, distribute, sublicense, and/or sell
# copies of the Software, and to permit persons to whom the Software is
# furnished to do so, subject to the following conditions:
#
# The above copyright notice and this permission notice shall be included in all
# copies or substantial portions of the Software.
#
# THE SOFTWARE IS PROVIDED "AS IS", WITHOUT WARRANTY OF ANY KIND, EXPRESS OR
# IMPLIED, INCLUDING BUT NOT LIMITED TO THE WARRANTIES OF MERCHANTABILITY,
# FITNESS FOR A PARTICULAR PURPOSE AND NONINFRINGEMENT. IN NO EVENT SHALL THE
# AUTHORS OR COPYRIGHT HOLDERS BE LIABLE FOR ANY CLAIM, DAMAGES OR OTHER
# LIABILITY, WHETHER IN AN ACTION OF CONTRACT, TORT OR OTHERWISE, ARISING FROM,
# OUT OF OR IN CONNECTION WITH THE SOFTWARE OR THE USE OR OTHER DEALINGS IN THE
# SOFTWARE.

import json
import logging
# import helper

import jwt
import six
import umapi_client
from Crypto.PublicKey import RSA

import user_sync.connector.helper
import user_sync.config
import user_sync.helper
import user_sync.identity_type
from user_sync.error import AssertionException
from user_sync.version import __version__ as APP_VERSION

try:
    from jwt.contrib.algorithms.pycrypto import RSAAlgorithm
    jwt.register_algorithm('RS256', RSAAlgorithm(RSAAlgorithm.SHA256))
except:
    pass


class UmapiConnector(object):
    def __init__(self, name, caller_options):
        """
        :type name: str
        :type caller_options: dict
        """
        self.name = 'umapi' + name
        caller_config = user_sync.config.DictConfig(self.name + ' configuration', caller_options)
        builder = user_sync.config.OptionsBuilder(caller_config)
        builder.set_string_value('logger_name', self.name)
        builder.set_bool_value('test_mode', False)
        options = builder.get_options()

        server_config = caller_config.get_dict_config('server', True)
        server_builder = user_sync.config.OptionsBuilder(server_config)
        server_builder.set_string_value('host', 'usermanagement.adobe.io')
        server_builder.set_string_value('endpoint', '/v2/usermanagement')
        server_builder.set_string_value('ims_host', 'ims-na1.adobelogin.com')
        server_builder.set_string_value('ims_endpoint_jwt', '/ims/exchange/jwt')
        options['server'] = server_options = server_builder.get_options()

        enterprise_config = caller_config.get_dict_config('enterprise')
        enterprise_builder = user_sync.config.OptionsBuilder(enterprise_config)
        enterprise_builder.require_string_value('org_id')
        enterprise_builder.require_string_value('tech_acct')
        enterprise_builder.require_string_value('priv_key_path')
        options['enterprise'] = enterprise_options = enterprise_builder.get_options()
<<<<<<< HEAD
=======
        self.options = options
        self.logger = logger = user_sync.connector.helper.create_logger(options)
        if server_config:
            server_config.report_unused_values(logger)
        logger.debug('UMAPI initialized with options: %s', options)
>>>>>>> de5ccae2

        self.options = options;
        self.logger = logger = user_sync.connector.helper.create_logger(options)
        caller_config.report_unused_values(logger)

        ims_host = server_options['ims_host']
        self.org_id = org_id = enterprise_options['org_id']
        auth_dict = {
            'org_id': org_id,
            'tech_acct_id': enterprise_options['tech_acct'],
            'api_key': enterprise_config.get_credential('api_key', org_id),
            'client_secret': enterprise_config.get_credential('client_secret', org_id),
        }
        # get the private key
        key_path = enterprise_config.get_string('priv_key_path', True)
        if key_path:
            data_setting = enterprise_config.has_credential('priv_key_data')
            if data_setting:
                raise AssertionException('%s: cannot specify both "priv_key_path" and "%s"' %
                                         (enterprise_config.get_full_scope(), data_setting))
            logger.debug('%s: reading private key data from file %s', self.name, key_path)
            try:
                with open(key_path, 'r') as f:
                    key_data = f.read()
            except IOError as e:
                raise AssertionException('%s: cannot read file "%s": %s' %
                                         (enterprise_config.get_full_scope(), key_path, e))
        else:
            key_data = enterprise_config.get_credential('priv_key_data', org_id)
        # decrypt the private key, if needed
        passphrase = enterprise_config.get_credential('priv_key_pass', org_id, True)
        if passphrase:
            try:
                key_data = RSA.importKey(key_data, passphrase=passphrase).exportKey()
            except (ValueError, IndexError, TypeError) as e:
                raise AssertionException('%s: Error decrypting private key, either the password is wrong or: %s' %
                                         (enterprise_config.get_full_scope(), e))
        auth_dict['private_key_data'] = key_data
        # this check must come after we fetch all the settings
        enterprise_config.report_unused_values(logger)
        # open the connection
        um_endpoint = "https://" + server_options['host'] + server_options['endpoint']
        logger.debug('%s: creating connection for org %s at endpoint %s', self.name, org_id, um_endpoint)
        try:
            self.connection = connection = umapi_client.Connection(
                org_id=org_id,
                auth_dict=auth_dict,
                ims_host=ims_host,
                ims_endpoint_jwt=server_options['ims_endpoint_jwt'],
                user_management_endpoint=um_endpoint,
                test_mode=options['test_mode'],
                user_agent="user-sync/" + APP_VERSION,
                logger=self.logger,
            )
        except Exception as e:
            raise AssertionException("Connection to org %s at endpoint %s failed: %s" % (org_id, um_endpoint, e))
        logger.debug('%s: connection established', self.name)
        # wrap the connection in an action manager
        self.action_manager = ActionManager(connection, org_id, logger)

    def get_users(self):
        return list(self.iter_users())

    def iter_users(self):
        users = {}
        for u in umapi_client.UsersQuery(self.connection):
            email = u['email']
            if not (email in users):
                users[email] = u
                yield u

    def get_action_manager(self):
        return self.action_manager

    def send_commands(self, commands, callback=None):
        """
        :type commands: Commands
        :type callback: callable(dict)
        """
        if len(commands) > 0:
            action_manager = self.get_action_manager()
            action = action_manager.create_action(commands)
            action_manager.add_action(action, callback)


class Commands(object):
    def __init__(self, identity_type=None, email=None, username=None, domain=None):
        """
        :type identity_type: str
        :type email: str
        :type username: str
        :type domain: str
        """
        self.identity_type = identity_type
        self.email = email
        self.username = username
        self.domain = domain
        self.do_list = []

    def update_user(self, attributes):
        """
        :type attributes: dict
        """
        if self.identity_type == user_sync.identity_type.ADOBEID_IDENTITY_TYPE:
            # shouldn't happen, but ignore it if it does
            return
        if attributes is not None and len(attributes) > 0:
            params = self.convert_user_attributes_to_params(attributes)
            self.do_list.append(('update', params))

    def add_groups(self, groups_to_add):
        """
        :type groups_to_add: set(str)
        """
        if groups_to_add is not None and len(groups_to_add) > 0:
            params = {
                "groups": groups_to_add
            }
            self.do_list.append(('add_to_groups', params))

    def remove_all_groups(self):
        self.do_list.append(('remove_from_groups', {'all_groups': True}))

    def remove_groups(self, groups_to_remove):
        """
        :type groups_to_remove: set(str)
        """
        if groups_to_remove is not None and len(groups_to_remove) > 0:
            params = {
                'groups': groups_to_remove
            }
            self.do_list.append(('remove_from_groups', params))

    def add_user(self, attributes):
        """
        :type attributes: dict
        """
        if self.identity_type == user_sync.identity_type.ADOBEID_IDENTITY_TYPE:
            email = self.email if self.email else self.username
            if not email:
                error_message = "ERROR: you must specify an email with an Adobe ID"
                raise AssertionException(error_message)
            params = self.convert_user_attributes_to_params({'email': email})
        else:
            params = self.convert_user_attributes_to_params(attributes)

        on_conflict_value = None
        option = params.pop('option', None)
        if option == "updateIfAlreadyExists":
            on_conflict_value = umapi_client.IfAlreadyExistsOptions.updateIfAlreadyExists
        elif option == "ignoreIfAlreadyExists":
            on_conflict_value = umapi_client.IfAlreadyExistsOptions.ignoreIfAlreadyExists
        if on_conflict_value is not None:
            params['on_conflict'] = on_conflict_value

        self.do_list.append(('create', params))

    def remove_from_org(self, delete_account):
        """
        Removes a user from the organization. If delete_account is set, it
        will delete the user on the Adobe side as well.
        :type delete_account: bool
        """
        params = {
            "delete_account": True if delete_account else False
        }
        self.do_list.append(('remove_from_organization', params))

    def __len__(self):
        return len(self.do_list)

    def convert_user_attributes_to_params(self, attributes):
        params = {}
        for key, value in six.iteritems(attributes):
            if key == 'firstname':
                key = 'first_name'
            elif key == 'lastname':
                key = 'last_name'
            params[key] = value
        return params


class ActionManager(object):
    next_request_id = 1

    def __init__(self, connection, org_id, logger):
        """
        :type connection: umapi_client.Connection
        :type org_id: str
        :type logger: logging.Logger
        """
        self.action_count = 0
        self.error_count = 0
        self.items = []
        self.connection = connection
        self.org_id = org_id
        self.logger = logger.getChild('action')

    def get_statistics(self):
        """Return the count of actions sent so far, and how many had errors."""
        return self.action_count, self.error_count

    def get_next_request_id(self):
        request_id = 'action_%d' % ActionManager.next_request_id
        ActionManager.next_request_id += 1
        return request_id

    def create_action(self, commands):
        identity_type = commands.identity_type
        email = commands.email
        username = commands.username
        domain = commands.domain

        if username.find('@') > 0:
            if email is None:
                email = username
            if identity_type is None:
                identity_type = (user_sync.identity_type.FEDERATED_IDENTITY_TYPE
                                 if username != user_sync.helper.normalize_string(email)
                                 else user_sync.identity_type.ENTERPRISE_IDENTITY_TYPE)
        elif identity_type is None:
            identity_type = user_sync.identity_type.FEDERATED_IDENTITY_TYPE
        try:
            umapi_identity_type = umapi_client.IdentityTypes[identity_type]
        except KeyError:
            umapi_identity_type = user_sync.identity_type.ENTERPRISE_IDENTITY_TYPE

        action = umapi_client.UserAction(umapi_identity_type, email, username, domain,
                                         requestID=self.get_next_request_id())
        for command in commands.do_list:
            command_name, command_param = command
            command_function = getattr(action, command_name)
            command_function(**command_param)
        return action

    def add_action(self, action, callback=None):
        """
        :type action: umapi_client.UserAction
        :type callback: callable(umapi_client.UserAction, bool, dict)
        """
        item = {
            'action': action,
            'callback': callback
        }
        self.items.append(item)
        self.action_count += 1
        self.logger.debug('Added action: %s', json.dumps(action.wire_dict()))
        self._execute_action(action)

    def has_work(self):
        return len(self.items) > 0

    def _execute_action(self, action):
        """
        :type action: umapi_client.UserAction
        """
        try:
            _, sent, _ = self.connection.execute_single(action)
        except umapi_client.BatchError as e:
            self.process_sent_items(e.statistics[1], e)
        else:
            self.process_sent_items(sent)

    def flush(self):
        try:
            _, sent, _ = self.connection.execute_queued()
        except umapi_client.BatchError as e:
            self.process_sent_items(e.statistics[1], e)
        else:
            self.process_sent_items(sent)

    def process_sent_items(self, total_sent, batch_error=None):
        """
        Note items as sent, log any processing errors, and invoke any callbacks
        :param total_sent: number of sent items from queue, must be >= 0
        :param batch_error: a batch-level error that affected all items, if there was one
        :return: 
        """
        # update queue
        sent_items, self.items = self.items[:total_sent], self.items[total_sent:]

        # collect sent actions, their errors, their callbacks
        details = [(item['action'], item['action'].execution_errors(), item['callback']) for item in sent_items]

        # log errors
        if batch_error:
            request_ids = str([action.frame.get("requestID") for action, _, _ in details])
            self.logger.critical("Unexpected response! Sent actions %s may have failed: %s", request_ids, batch_error)
            self.error_count += total_sent
        else:
            for action, errors, _ in details:
                if errors:
                    self.error_count += 1
                    for error in errors:
                        self.logger.error('Error in requestID: %s (User: %s, Command: %s): code: "%s" message: "%s"',
                                          action.frame.get("requestID"),
                                          error.get("target", "<Unknown>"), error.get("command", "<Unknown>"),
                                          error.get('errorCode', "<None>"), error.get('message', "<None>"))
        # invoke callbacks
        for action, errors, callback in details:
            if callable(callback):
                callback({
                    "action": action,
                    "is_success": not batch_error and not errors,
                    "errors": batch_error or errors
                })<|MERGE_RESOLUTION|>--- conflicted
+++ resolved
@@ -68,14 +68,11 @@
         enterprise_builder.require_string_value('tech_acct')
         enterprise_builder.require_string_value('priv_key_path')
         options['enterprise'] = enterprise_options = enterprise_builder.get_options()
-<<<<<<< HEAD
-=======
         self.options = options
         self.logger = logger = user_sync.connector.helper.create_logger(options)
         if server_config:
             server_config.report_unused_values(logger)
         logger.debug('UMAPI initialized with options: %s', options)
->>>>>>> de5ccae2
 
         self.options = options;
         self.logger = logger = user_sync.connector.helper.create_logger(options)
