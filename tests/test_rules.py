--- conflicted
+++ resolved
@@ -12,14 +12,6 @@
 
 @mock.patch('user_sync.rules.UmapiConnectors')
 def test_log_action_summary_example(uc, rule_processor, log_stream):
-<<<<<<< HEAD
-    class mock_am:
-        @staticmethod
-        def get_statistics():
-            return (10, 2)
-
-=======
->>>>>>> 3b486916
     connector = mock.MagicMock()
     am = mock.MagicMock()
     am.get_statistics.return_value = (10, 2)
@@ -33,10 +25,6 @@
     rule_processor.logger = logger
     rule_processor.log_action_summary(uc)
 
-<<<<<<< HEAD
-    # result = [n.strip() for n in stream.getvalue().split('\n')]
-=======
->>>>>>> 3b486916
     result = stream.getvalue()
 
     expected = """---------------------------- Action Summary (TEST MODE) ----------------------------
@@ -56,6 +44,7 @@
 """
 
     assert expected == result
+
 
 @mock.patch('user_sync.helper.CSVAdapter.read_csv_rows')
 def test_stray_key_map(csv_reader, rule_processor):
@@ -346,21 +335,6 @@
     assert rule_processor.is_umapi_user_excluded(in_primary_org, user_key, current_groups)
 
 
-<<<<<<< HEAD
-@mock.patch("user_sync.rules.RuleProcessor.create_umapi_commands_for_directory_user")
-def test_create_umapi_user(create_commands, rule_processor):
-    rule_processor.directory_user_by_user_key['test'] = 'test'
-
-    mock_command = MagicMock()
-    create_commands.return_value = mock_command
-    rule_processor.options['process_groups'] = True
-    rule_processor.push_umapi = True
-    rule_processor.create_umapi_user('test', set(), MagicMock(), MagicMock())
-
-    called = [c[0] for c in mock_command.mock_calls][1:]
-    assert called == ['remove_groups', 'add_groups']
-
-=======
 @mock.patch('user_sync.rules.UmapiConnectors')
 def test_log_action_summary(uc, rule_processor, log_stream):
 
@@ -642,4 +616,17 @@
         {'email': 'exclude1@example.com', 'status': 'active', 'groups': ['_org_admin'],
          'username': 'exclude1@example.com',
          'adminRoles': ['org'], 'domain': 'example.com', 'country': 'US', 'type': 'federatedID'}]
->>>>>>> 3b486916
+
+@mock.patch("user_sync.rules.RuleProcessor.create_umapi_commands_for_directory_user")
+def test_create_umapi_user(create_commands, rule_processor):
+    rule_processor.directory_user_by_user_key['test'] = 'test'
+
+    mock_command = MagicMock()
+    create_commands.return_value = mock_command
+    rule_processor.options['process_groups'] = True
+    rule_processor.push_umapi = True
+    rule_processor.create_umapi_user('test', set(), MagicMock(), MagicMock())
+
+    called = [c[0] for c in mock_command.mock_calls][1:]
+    assert called == ['remove_groups', 'add_groups']
+
