# Copyright (c) 2016-2017 Adobe Inc.  All rights reserved.
#
# Permission is hereby granted, free of charge, to any person obtaining a copy
# of this software and associated documentation files (the "Software"), to deal
# in the Software without restriction, including without limitation the rights
# to use, copy, modify, merge, publish, distribute, sublicense, and/or sell
# copies of the Software, and to permit persons to whom the Software is
# furnished to do so, subject to the following conditions:
#
# The above copyright notice and this permission notice shall be included in all
# copies or substantial portions of the Software.
#
# THE SOFTWARE IS PROVIDED "AS IS", WITHOUT WARRANTY OF ANY KIND, EXPRESS OR
# IMPLIED, INCLUDING BUT NOT LIMITED TO THE WARRANTIES OF MERCHANTABILITY,
# FITNESS FOR A PARTICULAR PURPOSE AND NONINFRINGEMENT. IN NO EVENT SHALL THE
# AUTHORS OR COPYRIGHT HOLDERS BE LIABLE FOR ANY CLAIM, DAMAGES OR OTHER
# LIABILITY, WHETHER IN AN ACTION OF CONTRACT, TORT OR OTHERWISE, ARISING FROM,
# OUT OF OR IN CONNECTION WITH THE SOFTWARE OR THE USE OR OTHER DEALINGS IN THE
# SOFTWARE.

import argparse
import logging
import os
import sys
import click
import shutil
from click_default_group import DefaultGroup
from datetime import datetime

import six

import user_sync.config
import user_sync.connector.directory
import user_sync.connector.umapi
import user_sync.helper
import user_sync.lockfile
import user_sync.rules
<<<<<<< HEAD
import user_sync.cli
import user_sync.resource
=======
import time
>>>>>>> d5bea075

import user_sync.sign_sync.app as Sign_Sync

from user_sync.error import AssertionException
from user_sync.version import __version__ as app_version

LOG_STRING_FORMAT = '%(asctime)s %(process)d %(levelname)s %(name)s - %(message)s'
LOG_DATE_FORMAT = '%Y-%m-%d %H:%M:%S'

# file logger, defined early so later functions can refer to it.
logger = logging.getLogger('main')


def init_console_log():
    handler = logging.StreamHandler(sys.stdout)
    handler.setFormatter(logging.Formatter(LOG_STRING_FORMAT, LOG_DATE_FORMAT))
    root_logger = logging.getLogger()
    root_logger.addHandler(handler)
    root_logger.setLevel(logging.DEBUG)
    return handler


# console logger, initialized early so there is at least one logger available.
console_log_handler = init_console_log()


@click.group(cls=DefaultGroup, default='sync', default_if_no_args=True)
@click.help_option('-h', '--help')
@click.version_option(app_version, '-v', '--version', message='%(prog)s %(version)s')
def main():
    """User Sync from Adobe

    Full documentation:

    https://adobe-apiplatform.github.io/user-sync.py/en/user-manual/

    NOTE: The defaults documented here can be overridden in `invocation_defaults` in
    `user-sync-config.yml`.  However, any options explicitly set on the command line will
    override any options set in `invocation_defaults`.

    COMMAND HELP:

    user-sync [COMMAND] -h/--help
    """
    pass


@main.command()
@click.help_option('-h', '--help')
@click.option('--config-file-encoding', 'encoding_name',
              help="encoding of your configuration files",
              type=str,
              nargs=1,
              metavar='encoding-name')
@click.option('-c', '--config-filename',
              help="path to your main configuration file",
              type=str,
              nargs=1,
              metavar='path-to-file')
@click.option('--adobe-only-user-action',
              help="specify what action to take on Adobe users that don't match users from the "
                   "directory.  Options are 'exclude' (from all changes), "
                   "'preserve' (as is except for --process-groups, the default), "
                   "'write-file f' (preserve and list them), "
                   "'remove-adobe-groups' (but do not remove users)"
                   "'remove' (users but preserve cloud storage), "
                   "'delete' (users and their cloud storage), ",
              cls=user_sync.cli.OptionMulti,
              type=list,
              metavar='exclude|preserve|delete|remove|remove-adobe-groups|write-file [path-to-file.csv]')
@click.option('--adobe-only-user-list',
              help="instead of computing Adobe-only users (Adobe users with no matching users "
                   "in the directory) by comparing Adobe users with directory users, "
                   "the list is read from a file (see --adobe-only-user-action write-file). "
                   "When using this option, you must also specify what you want done with Adobe-only "
                   "users by also including --adobe-only-user-action and one of its arguments",
              type=str,
              nargs=1,
              metavar='input_path')
@click.option('--adobe-users',
              help="specify the adobe users to pull from UMAPI. Legal values are 'all' (the default), "
                   "'group names' (one or more specified groups), 'mapped' (all groups listed in "
                   "the configuration file)",
              cls=user_sync.cli.OptionMulti,
              type=list,
              metavar='all|mapped|group [group list]')
@click.option('--connector',
              help='specify a connector to use; default is LDAP (or CSV if --users file is specified)',
              cls=user_sync.cli.OptionMulti,
              type=list,
              metavar='ldap|okta|csv [path-to-file.csv]')
@click.option('--process-groups/--no-process-groups', default=None,
              help='if membership in mapped groups differs between the enterprise directory and Adobe sides, '
                   'the group membership is updated on the Adobe side so that the memberships in mapped '
                   'groups match those on the enterprise directory side.')
@click.option('--sign-sync-config',
              help='*Temporary* CLI param to specify location of Sign sync config file. '
                   'Enabling this option also enables the Sign sync config.',
              type=str,
              metavar='path-to-file')
@click.option('--strategy',
              help="whether to fetch and sync the Adobe directory against the customer directory "
                   "or just to push each customer user to the Adobe side.  Default is to fetch and sync.",
              nargs=1,
              type=str,
              metavar='sync|push')
@click.option('-t/-T', '--test-mode/--no-test-mode', default=None,
              help='enable test mode (API calls do not execute changes on the Adobe side).')
@click.option('--user-filter',
              help='limit the selected set of users that may be examined for syncing, with the pattern '
                   'being a regular expression.',
              nargs=1,
              type=str,
              metavar='pattern')
@click.option('--users',
              help="specify the users to be considered for sync. Legal values are 'all' (the default), "
                   "'group names' (one or more specified groups), 'mapped' (all groups listed in "
                   "the configuration file), 'file f' (a specified input file).",
              cls=user_sync.cli.OptionMulti,
              type=list,
              metavar='all|file|mapped|group [group list or path-to-file.csv]')
@click.option('--update-user-info/--no-update-user-info', default=None,
              help='user attributes on the Adobe side are updated from the directory.')
def sync(**kwargs):
    """Run User Sync [default command]"""
    run_stats = None
    sign_config_file = kwargs.get('sign-sync-config')
    if 'sign-sync-config' in kwargs:
        del(kwargs['sign_sync_config'])
    try:
        # load the config files and start the file logger
        config_loader = user_sync.config.ConfigLoader(kwargs)
        init_log(config_loader.get_logging_config())

        # add start divider, app version number, and invocation parameters to log
        run_stats = user_sync.helper.JobStats('Run (User Sync version: ' + app_version + ')', divider='=')
        run_stats.log_start(logger)
        log_parameters(sys.argv[1:], config_loader)

        script_dir = os.path.dirname(os.path.realpath(sys.argv[0]))
        lock_path = os.path.join(script_dir, 'lockfile')
        lock = user_sync.lockfile.ProcessLock(lock_path)
        if lock.set_lock():
            try:
                begin_work(config_loader)
<<<<<<< HEAD

                if sign_config_file:
                    Synchronize(logger, config_loader, user_sync.connector, sign_config_file)
=======
>>>>>>> d5bea075
            finally:
                lock.unlock()
        else:
            logger.critical("A different User Sync process is currently running.")

    except AssertionException as e:
        if not e.is_reported():
            logger.critical("%s", e)
            e.set_reported()
    except KeyboardInterrupt:
        try:
            logger.critical('Keyboard interrupt, exiting immediately.')
        except:
            pass
    except:
        try:
            logger.error('Unhandled exception', exc_info=sys.exc_info())
        except:
            pass

    finally:
        if run_stats is not None:
            run_stats.log_end(logger)


@main.command()
@click.help_option('-h', '--help')
@click.option('--root', help="Filename of root user sync config file",
              prompt='Main Config Filename', default='user-sync-config.yml')
@click.option('--umapi', help="Filename of UMAPI credential config file",
              prompt='UMAPI Config Filename', default='connector-umapi.yml')
@click.option('--ldap', help="Filename of LDAP credential config file",
              prompt='LDAP Config Filename', default='connector-ldap.yml')
def example_config(**kwargs):
    """Generate example configuration files"""
    res_files = {
        'root': os.path.join('examples', 'user-sync-config.yml'),
        'umapi': os.path.join('examples', 'connector-umapi.yml'),
        'ldap': os.path.join('examples', 'connector-ldap.yml'),
    }

    for k, fname in kwargs.items():
        assert k in res_files, "Invalid option specified"
        res_file = user_sync.resource.get_resource(res_files[k])
        assert res_file is not None, "Resource file '{}' not found".format(res_files[k])
        click.echo("Generating file '{}'".format(fname))
        shutil.copy(res_file, fname)


@main.command()
@click.help_option('-h', '--help')
def docs():
    """Open user manual in browser"""
    res_file = user_sync.resource.get_resource('manual_url')
    assert res_file is not None, "User Manual URL file not found"
    with click.open_file(res_file) as f:
        url = f.read().strip()
        click.launch(url)


def init_log(logging_config):
    """
    :type logging_config: user_sync.config.DictConfig
    """
    builder = user_sync.config.OptionsBuilder(logging_config)
    builder.set_bool_value('log_to_file', False)
    builder.set_string_value('file_log_directory', 'logs')
    builder.set_string_value('file_log_name_format', '{:%Y-%m-%d}.log')
    builder.set_string_value('file_log_level', 'info')
    builder.set_string_value('console_log_level', 'info')
    options = builder.get_options()

    level_lookup = {
        'debug': logging.DEBUG,
        'info': logging.INFO,
        'warning': logging.WARNING,
        'error': logging.ERROR,
        'critical': logging.CRITICAL
    }

    console_log_level = level_lookup.get(options['console_log_level'])
    if console_log_level is None:
        console_log_level = logging.INFO
        logger.log(logging.WARNING, 'Unknown console log level: %s setting to info' % options['console_log_level'])
    console_log_handler.setLevel(console_log_level)

    if options['log_to_file']:
        unknown_file_log_level = False
        file_log_level = level_lookup.get(options['file_log_level'])
        if file_log_level is None:
            file_log_level = logging.INFO
            unknown_file_log_level = True
        file_log_directory = options['file_log_directory']
        if not os.path.exists(file_log_directory):
            os.makedirs(file_log_directory)

        file_path = os.path.join(file_log_directory, options['file_log_name_format'].format(datetime.now()))
        file_handler = logging.FileHandler(file_path)
        file_handler.setLevel(file_log_level)
        file_handler.setFormatter(logging.Formatter(LOG_STRING_FORMAT, LOG_DATE_FORMAT))
        logging.getLogger().addHandler(file_handler)
        if unknown_file_log_level:
            logger.log(logging.WARNING, 'Unknown file log level: %s setting to info' % options['file_log_level'])


def log_parameters(argv, config_loader):
    """
    Log the invocation parameters to make it easier to diagnose problem with customers
    :param argv: command line arguments (a la sys.argv)
    :type argv: list(str)
    :param config_loader: the main configuration loader
    :type config_loader: user_sync.config.ConfigLoader
    :return: None
    """
    logger.info('Python version: %s.%s.%s on %s' % (sys.version_info[:3] + (sys.platform,)))
    logger.info('------- Command line arguments -------')
    logger.info(' '.join(argv))
    logger.debug('-------- Resulting invocation options --------')
    for parameter_name, parameter_value in six.iteritems(config_loader.get_invocation_options()):
        logger.debug('  %s: %s', parameter_name, parameter_value)
    logger.info('-------------------------------------')


def begin_work(config_loader):
    """
    :type config_loader: user_sync.config.ConfigLoader
    """
    directory_groups = config_loader.get_directory_groups()
    rule_config = config_loader.get_rule_options()

    # make sure that all the adobe groups are from known umapi connector names
    primary_umapi_config, secondary_umapi_configs = config_loader.get_umapi_options()
    referenced_umapi_names = set()
    for groups in six.itervalues(directory_groups):
        for group in groups:
            umapi_name = group.umapi_name
            if umapi_name != user_sync.rules.PRIMARY_UMAPI_NAME:
                referenced_umapi_names.add(umapi_name)
    referenced_umapi_names.difference_update(six.iterkeys(secondary_umapi_configs))
    if len(referenced_umapi_names) > 0:
        raise AssertionException('Adobe groups reference unknown umapi connectors: %s' % referenced_umapi_names)

    directory_connector = None
    directory_connector_options = None
    directory_connector_module_name = config_loader.get_directory_connector_module_name()
    if directory_connector_module_name is not None:
        directory_connector_module = __import__(directory_connector_module_name, fromlist=[''])
        directory_connector = user_sync.connector.directory.DirectoryConnector(directory_connector_module)
        directory_connector_options = config_loader.get_directory_connector_options(directory_connector.name)

    config_loader.check_unused_config_keys()

    if directory_connector is not None and directory_connector_options is not None:
        # specify the default user_identity_type if it's not already specified in the options
        if 'user_identity_type' not in directory_connector_options:
            directory_connector_options['user_identity_type'] = rule_config['new_account_type']
        directory_connector.initialize(directory_connector_options)

    additional_group_filters = None
    additional_groups = rule_config.get('additional_groups', None)
    if additional_groups and isinstance(additional_groups, list):
        additional_group_filters = [r['source'] for r in additional_groups]
    if directory_connector is not None:
        directory_connector.state.additional_group_filters = additional_group_filters

    primary_name = '.primary' if secondary_umapi_configs else ''
    umapi_primary_connector = user_sync.connector.umapi.UmapiConnector(primary_name, primary_umapi_config)
    umapi_other_connectors = {}
    for secondary_umapi_name, secondary_config in six.iteritems(secondary_umapi_configs):
        umapi_secondary_conector = user_sync.connector.umapi.UmapiConnector(".secondary.%s" % secondary_umapi_name,
                                                                            secondary_config)
        umapi_other_connectors[secondary_umapi_name] = umapi_secondary_conector
    umapi_connectors = user_sync.rules.UmapiConnectors(umapi_primary_connector, umapi_other_connectors)

    rule_processor = user_sync.rules.RuleProcessor(rule_config)
    if len(directory_groups) == 0 and rule_processor.will_process_groups():
        logger.warning('No group mapping specified in configuration but --process-groups requested on command line')
    rule_processor.run(directory_groups, directory_connector, umapi_connectors)

    # Need to sleep the application before performing the sync. This is due to the fact that it takes around
    # 30-45 secs for the users to populate into sign.
    time.sleep(60)
    Sign_Sync.run(config_loader, rule_processor.updated_user_keys)

if __name__ == '__main__':
    main()<|MERGE_RESOLUTION|>--- conflicted
+++ resolved
@@ -35,12 +35,9 @@
 import user_sync.helper
 import user_sync.lockfile
 import user_sync.rules
-<<<<<<< HEAD
 import user_sync.cli
 import user_sync.resource
-=======
 import time
->>>>>>> d5bea075
 
 import user_sync.sign_sync.app as Sign_Sync
 
@@ -185,13 +182,7 @@
         lock = user_sync.lockfile.ProcessLock(lock_path)
         if lock.set_lock():
             try:
-                begin_work(config_loader)
-<<<<<<< HEAD
-
-                if sign_config_file:
-                    Synchronize(logger, config_loader, user_sync.connector, sign_config_file)
-=======
->>>>>>> d5bea075
+                begin_work(config_loader, sign_config_file)
             finally:
                 lock.unlock()
         else:
@@ -315,7 +306,7 @@
     logger.info('-------------------------------------')
 
 
-def begin_work(config_loader):
+def begin_work(config_loader, sign_config_file):
     """
     :type config_loader: user_sync.config.ConfigLoader
     """
@@ -371,10 +362,11 @@
         logger.warning('No group mapping specified in configuration but --process-groups requested on command line')
     rule_processor.run(directory_groups, directory_connector, umapi_connectors)
 
-    # Need to sleep the application before performing the sync. This is due to the fact that it takes around
-    # 30-45 secs for the users to populate into sign.
-    time.sleep(60)
-    Sign_Sync.run(config_loader, rule_processor.updated_user_keys)
+    if sign_config_file:
+        # Need to sleep the application before performing the sync. This is due to the fact that it takes around
+        # 30-45 secs for the users to populate into sign.
+        time.sleep(60)
+        Sign_Sync.run(config_loader, rule_processor.updated_user_keys, sign_config_file)
 
 if __name__ == '__main__':
     main()