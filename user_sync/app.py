--- conflicted
+++ resolved
@@ -159,12 +159,6 @@
 def sync(**kwargs):
     """Run User Sync [default command]"""
     run_stats = None
-<<<<<<< HEAD
-    sign_config_file = kwargs.get('sign_sync_config')
-    if 'sign_sync_config' in kwargs:
-        del(kwargs['sign_sync_config'])
-=======
->>>>>>> 7e137c24
     try:
         # load the config files and start the file logger
         config_loader = user_sync.config.ConfigLoader(kwargs)
@@ -362,7 +356,6 @@
         logger.warning('No group mapping specified in configuration but --process-groups requested on command line')
     rule_processor.run(directory_groups, directory_connector, umapi_connectors, post_sync)
 
-<<<<<<< HEAD
     new_adobe_users = set([u.split(',')[1] for u in
                            list(rule_processor.umapi_info_by_name.values())[0].desired_groups_by_user_key.keys()])
     existing_adobe_users = set([u.split(',')[1] for u in
@@ -374,8 +367,6 @@
         logger.info('running Sign sync')
         time.sleep(60)
         sign_sync.run(config_loader, existing_adobe_users | new_adobe_users, sign_config_file)
-=======
->>>>>>> 7e137c24
 
 if __name__ == '__main__':
     main()