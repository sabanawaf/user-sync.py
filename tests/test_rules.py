import csv
import re

import mock
import pytest
import six
import yaml
from mock import MagicMock

from tests.util import compare_iter
from user_sync.connector.umapi import Commands
from user_sync.rules import RuleProcessor, AdobeGroup, UmapiTargetInfo
from user_sync.rules import UmapiConnectors


@pytest.fixture
def rule_processor():
    return RuleProcessor({})


@pytest.fixture()
def mock_umapi_connectors():
    def _mock_umapi_connectors(*args):
        return UmapiConnectors(
            MockUmapiConnector(),
            {a: MockUmapiConnector(name=a) for a in args})

    return _mock_umapi_connectors


@pytest.fixture()
def mock_umapi_info():
    def _mock_umapi_info(name=None, groups=[]):
        mock_umapi_info = UmapiTargetInfo(name)
        for g in groups:
            mock_umapi_info.add_mapped_group(g)
        return mock_umapi_info

    return _mock_umapi_info


class MockUmapiConnector(MagicMock):
    class MockActionManager:
        def get_statistics(self):
            return 10, 2

    def __init__(self, name='', options={}, *args, **kwargs):
        super(MockUmapiConnector, self).__init__(*args, **kwargs)
        self.name = 'umapi' + name
        self.trusted = False
        self.options = options
        self.action_manager = MockUmapiConnector.MockActionManager()
        self.commands_sent = None
        self.users = {}

    def send_commands(self, commands):
        self.commands_sent = commands

    def get_action_manager(self):
        return self.action_manager

    def iter_users(self):
        return self.users


def test_log_action_summary(rule_processor, log_stream, mock_umapi_connectors):
    connectors = mock_umapi_connectors('umapi-2', 'umapi-3')
    stream, rule_processor.logger = log_stream
    rule_processor.log_action_summary(connectors)
    expected = """---------------------------------- Action Summary ----------------------------------
                                Number of directory users read: 0
                  Number of directory users selected for input: 0
                                    Number of Adobe users read: 0
                   Number of Adobe users excluded from updates: 0
            Number of non-excluded Adobe users with no changes: 0
                               Number of new Adobe users added: 0
                        Number of matching Adobe users updated: 0
                           Number of Adobe user-groups created: 0
                    Number of Adobe users added to secondaries: 0
  Number of primary UMAPI actions sent (total, success, error): (10, 8, 2)
  Number of umapi-2 UMAPI actions sent (total, success, error): (10, 8, 2)
  Number of umapi-3 UMAPI actions sent (total, success, error): (10, 8, 2)
------------------------------------------------------------------------------------
"""
    assert expected == stream.getvalue()


def test_read_desired_user_groups_basic(rule_processor, mock_dir_user):
    rp = rule_processor
    mock_dir_user['groups'] = ['Group A', 'Group B']

    directory_connector = mock.MagicMock()
    directory_connector.load_users_and_groups.return_value = [mock_dir_user]
    mappings = {
        'Group A': [AdobeGroup.create('Console Group')]}
    rp.read_desired_user_groups(mappings, directory_connector)

    # Assert the security group and adobe group end up in the correct scope
    assert "Group A" in rp.after_mapping_hook_scope['source_groups']
    assert "Console Group" in rp.after_mapping_hook_scope['target_groups']

    # Assert the user group updated in umapi info
    user_key = rp.get_directory_user_key(mock_dir_user)
    assert ('console group' in rp.umapi_info_by_name[None].desired_groups_by_user_key[user_key])
    assert user_key in rp.filtered_directory_user_by_user_key


def test_after_mapping_hook(rule_processor, mock_dir_user):
    rp = rule_processor
    mock_dir_user['groups'] = ['Group A']
    directory_connector = mock.MagicMock()
    directory_connector.load_users_and_groups.return_value = [mock_dir_user]

    # testing after_mapping_hooks
    after_mapping_hook_text = """
first = source_attributes.get('givenName')
if first is not None: 
  target_groups.add('ext group 1')
target_groups.add('ext group 2')
"""

    AdobeGroup.create('existing_group')
    rp.options['after_mapping_hook'] = compile(
        after_mapping_hook_text, '<per-user after-mapping-hook>', 'exec')

    rp.read_desired_user_groups({}, directory_connector)
    assert "Group A" in rp.after_mapping_hook_scope['source_groups']
    assert "ext group 1" in rp.after_mapping_hook_scope['target_groups']
    assert "ext group 2" in rp.after_mapping_hook_scope['target_groups']


def test_additional_groups(rule_processor, mock_dir_user):
    rp = rule_processor
    mock_dir_user['member_groups'] = ['other_security_group', 'security_group', 'more_security_group']

    directory_connector = mock.MagicMock()
    directory_connector.load_users_and_groups.return_value = [mock_dir_user]
    user_key = rp.get_directory_user_key(mock_dir_user)

    rp.options['additional_groups'] = [
        {
            'source': re.compile('other(.+)'),
            'target': AdobeGroup.create('additional_user_group')},
        {
            'source': re.compile('security_group'),
            'target': AdobeGroup.create('additional(.+)')}
    ]

    rp.read_desired_user_groups({}, directory_connector)
    assert 'other_security_group' in rp.umapi_info_by_name[None].additional_group_map['additional_user_group']
    assert 'security_group' in rp.umapi_info_by_name[None].additional_group_map['additional(.+)']
    assert {'additional_user_group', 'additional(.+)'}.issubset(
        rp.umapi_info_by_name[None].desired_groups_by_user_key[user_key])


@mock.patch("user_sync.rules.RuleProcessor.update_umapi_users_for_connector")
def test_sync_umapi_users(update_umapi, rule_processor, mock_umapi_connectors, get_mock_user_list, mock_umapi_info):
    rule_processor.options['exclude_unmapped_users'] = False
    refine = lambda u: {k: set(u[k].pop('groups')) for k in u}
    groups = ['Group A', 'Group B']

    primary_users = refine(get_mock_user_list(5, start=0, groups=groups))
    secondary_users = refine(get_mock_user_list(5, start=6, groups=groups))
    tertiary_users = refine(get_mock_user_list(5, start=11, groups=groups))

    # Create 3 umapi connectors - 1 primary, 2 secondary
    secondary_umapi_name = 'umapi-2'
    third_umapi_name = 'umapi-3'
    umapi_connectors = mock_umapi_connectors(secondary_umapi_name, third_umapi_name)
    umapi_info = mock_umapi_info(secondary_umapi_name, groups)

    # Add the umapi infos + group for secondaries so they will not be skipped
    rule_processor.umapi_info_by_name[secondary_umapi_name] = umapi_info
    rule_processor.umapi_info_by_name[third_umapi_name] = umapi_info

    # Use a mock object here to collect the calls made for validation
    rule_processor.create_umapi_user = mock.MagicMock()
    update_umapi.side_effect = [primary_users, secondary_users, tertiary_users]
    rule_processor.sync_umapi_users(umapi_connectors)

    # Combine the secondary users
    secondary_users.update(tertiary_users)

    # Check that the users were correctly returned and sorted from update_umapi_users calls
    assert compare_iter(rule_processor.primary_users_created, primary_users.keys())
    assert compare_iter(rule_processor.secondary_users_created, secondary_users.keys())

    # Checks that create user was called for all of the users
    results = [c[1][0:2] for c in rule_processor.create_umapi_user.mock_calls]

    # Now combine all the users and check
    secondary_users.update(primary_users)
    actual = [(k, v) for k, v in six.iteritems(secondary_users)]
    assert compare_iter(results, actual)


def test_create_umapi_groups(rule_processor, mock_umapi_connectors, mock_umapi_info):
    secondary_umapi_name = 'umapi-2'
    uc = mock_umapi_connectors(secondary_umapi_name)
    sec_conn = uc.secondary_connectors[secondary_umapi_name]
    sec_conn.get_groups.return_value = {}
    uc.primary_connector.get_groups.return_value = [
        {
            'groupId': 94663221,
            'groupName': 'existing_group',
            'type': 'SYSADMIN_GROUP',
            'memberCount': 41},
        {
            'groupId': 94663220,
            'groupName': 'misc_group',
            'type': 'SYSADMIN_GROUP',
            'memberCount': 150
        }
    ]

    primary_info = mock_umapi_info(groups=['new_group', 'existing_group'])
    sec_info = mock_umapi_info(secondary_umapi_name, ['new_group_2', 'new_group_3'])
    rule_processor.umapi_info_by_name = {
        None: primary_info,
        sec_conn.name: sec_info}
    rule_processor.create_umapi_groups(uc)

    calls = [c[1] for c in uc.primary_connector.mock_calls]
    calls.extend([c[1] for c in sec_conn.mock_calls])
    calls = [c[0] for c in calls if c]
    assert compare_iter(calls, ['new_group', 'new_group_2', 'new_group_3'])


def test_process_strays(rule_processor, log_stream):
    rp = rule_processor
    rp.will_manage_strays = True
    rp.manage_strays = MagicMock()
    rp.stray_key_map = {
        None: {
            'federatedID,testuser2000@example.com,': set()
        }
    }

    def straysProcessed():
        called = rp.manage_strays.mock_calls != []
        rp.manage_strays = MagicMock()
        return called

    rp.options["max_adobe_only_users"] = 200
    rp.process_strays(None)
    assert straysProcessed()

    rp.options["max_adobe_only_users"] = 0
    rp.process_strays(None)
    assert not straysProcessed()

    rp.primary_user_count = 10
    rp.excluded_user_count = 1
    rp.options["max_adobe_only_users"] = "5%"
    rp.process_strays(None)
    assert not straysProcessed()

    rp.options["max_adobe_only_users"] = "20%"
    rp.process_strays(None)
    assert straysProcessed()


def test_create_umapi_commands_for_directory_user(rule_processor, mock_dir_user):
    rp = rule_processor
    user = mock_dir_user

    def get_commands(user, update_option='ignoreIfAlreadyExists'):
        attributes = rp.get_user_attributes(user)
        attributes['country'] = user['country']
        attributes['option'] = update_option
        commands = Commands(user['identity_type'], user['email'], user['username'], user['domain'])
        commands.add_user(attributes)
        return commands

    # simple case
    commands = get_commands(user)
    result = rp.create_umapi_commands_for_directory_user(user)
    assert vars(result) == vars(commands)

    # test do_update
    commands = get_commands(user, 'updateIfAlreadyExists')
    result = rp.create_umapi_commands_for_directory_user(user, do_update=True)
    assert vars(result) == vars(commands)

    # test username format
    user['username'] = 'nosymbol'
    commands = get_commands(user)
    result = rp.create_umapi_commands_for_directory_user(user)
    assert vars(result) == vars(commands)

    # test username format
    user['username'] = 'different@example.com'
    commands = get_commands(user)
    commands.update_user({
        "email": user['email'],
        "username": user['username']})
    commands.username = user['email']
    result = rp.create_umapi_commands_for_directory_user(user)
    assert vars(result) == vars(commands)

    # test console trusted
    user['username'] = 'different@example.com'
    commands = get_commands(user)
    commands.username = user['email']
    result = rp.create_umapi_commands_for_directory_user(user, console_trusted=True)
    assert vars(result) == vars(commands)

    # Default Country Code as None and Id Type as federatedID. Country as None in user
    rp.options['default_country_code'] = None
    user['country'] = None
    result = rp.create_umapi_commands_for_directory_user(user)
    assert result == None

    # Default Country Code as None with Id Type as enterpriseID. Country as None in user
    rp.options['default_country_code'] = None
    user['identity_type'] = 'enterpriseID'
    result = rp.create_umapi_commands_for_directory_user(user)
    user['country'] = 'UD'
    commands = get_commands(user)
    assert vars(result) == vars(commands)

    # Having Default Country Code with value 'US'. Country as None in user.
    rp.options['default_country_code'] = 'US'
    user['country'] = None
    result = rp.create_umapi_commands_for_directory_user(user)
    user['country'] = 'US'
    commands = get_commands(user)
    assert vars(result) == vars(commands)

    # Country as 'CA' in user
    user['country'] = 'CA'
    result = rp.create_umapi_commands_for_directory_user(user)
    commands = get_commands(user)
    assert vars(result) == vars(commands)


def test_create_umapi_user(rule_processor, mock_dir_user, mock_umapi_info):
    user = mock_dir_user
    rp = rule_processor

    key = rp.get_user_key(user['identity_type'], user['username'], user['domain'])
    rp.directory_user_by_user_key[key] = user
    rp.options['process_groups'] = True
    rp.push_umapi = True

    groups_to_add = {'Group A', 'Group C'}
    info = mock_umapi_info(None, {'Group A', 'Group B'})
    conn = MockUmapiConnector()
    rp.create_umapi_user(key, groups_to_add, info, conn)

    result = vars(conn.commands_sent)['do_list']
    result[0][1].pop('on_conflict')
    assert result[0] == ('create', {
        'email': user['email'],
        'first_name': user['firstname'],
        'last_name': user['lastname'],
        'country': user['country']})
    assert result[1] == ('remove_from_groups', {
        'groups': {'group b', 'group a'}})
    assert result[2] == ('add_to_groups', {
        'groups': {'Group C', 'Group A'}})


def test_update_umapi_user(rule_processor, mock_dir_user, mock_umapi_user, get_mock_user_list):
    rp = rule_processor
    user = mock_dir_user
    mock_umapi_user['email'] = user['email']
    mock_umapi_user['username'] = user['username']
    mock_umapi_user['domain'] = user['domain']
    mock_umapi_user['type'] = user['identity_type']

    def update(up_user, up_attrs):
        group_add = set()
        group_rem = set()
        conn = MockUmapiConnector()
        info = UmapiTargetInfo(None)
        user_key = rp.get_user_key(up_user['identity_type'], up_user['username'], up_user['domain'])
        rp.directory_user_by_user_key[user_key] = up_user
        rp.update_umapi_user(info, user_key, conn, up_attrs, group_add, group_rem, mock_umapi_user)
        assert user_key in rp.updated_user_keys
        return vars(conn.commands_sent)

    up_attrs = {
        'firstname': user['firstname'],
        'lastname': user['lastname']}

    result = update(user, up_attrs)
    assert result == {
        'identity_type': user['identity_type'],
        'email': user['email'],
        'username': user['username'],
        'domain': user['domain'],
        'do_list': [('update', {
            'first_name': user['firstname'],
            'last_name': user['lastname']})]}

    user['username'] = 'different@example.com'
    result = update(user, up_attrs)
    assert result['username'] == user['email']

    user['email'] = 'different@example.com'
    up_attrs = {
        'email': user['email']}
    result = update(user, up_attrs)

    assert result == {
        'identity_type': user['identity_type'],
        'email': user['email'],
        'username': user['username'],
        'domain': user['domain'],
        'do_list': [('update', {
            'email': 'different@example.com',
            'username': user['username']})]}


@mock.patch("user_sync.rules.RuleProcessor.update_umapi_user")
@mock.patch("user_sync.rules.RuleProcessor.add_stray")
def test_update_umapi_users_for_connector(add_stray, update_umapi_user, rule_processor, get_mock_user_list):
    rp = rule_processor
    rp.options['process_groups'] = True
    rp.options['update_user_info'] = True
    rp.will_process_strays = True

    conn = MockUmapiConnector()
    info = UmapiTargetInfo(None)
    info.add_mapped_group("New Group")
    info.add_mapped_group("To Remove")

    umapi_users = get_mock_user_list(count=6, umapi_users=True, groups=["Current Group", "To Remove"])
    dir_users = get_mock_user_list(groups=["Current Group", "New Group"])

    for k, u in six.iteritems(dir_users):
        u['firstname'] += " Updated Name"
        info.add_desired_group_for(k, "New Group")

    conn.users = umapi_users.values()
    rp.filtered_directory_user_by_user_key.update(dir_users)

    utg_map = rp.update_umapi_users_for_connector(info, conn)

    all_calls = [c[1] for c in update_umapi_user.mock_calls]
    all_calls = {c[1]: c for c in all_calls}

    # Sort the users for easier access when asserting
    dir_users = sorted(dir_users.values(), key=lambda u: u['email'])
    umapi_users = sorted(umapi_users.values(), key=lambda u: u['email'])

    # Generally check all the parameters passed
    # Just check the first call since all are the same
    assert utg_map == {}
    assert info.umapi_users_loaded
    assert len(all_calls) == len(umapi_users)

    c = all_calls[rp.get_umapi_user_key(umapi_users[0])]
    assert c[3] == {
        'firstname': dir_users[0]['firstname']}
    assert c[4] == {'new group'}
    assert c[5] == {'to remove'}
    assert c[6] == umapi_users[0]

    # Check that a stray is handled correctly
    strays = add_stray.mock_calls[1][1]
    assert strays == (None, rp.get_umapi_user_key(umapi_users[-1]), {"to remove"})


@mock.patch('user_sync.helper.CSVAdapter.read_csv_rows')
def test_stray_key_map(csv_reader, rule_processor):
    csv_mock_data = [
        {
            'type': 'adobeID',
            'username': 'removeuser2@example.com',
            'domain': 'example.com'},
        {
            'type': 'federatedID',
            'username': 'removeuser@example.com',
            'domain': 'example.com'},
        {
            'type': 'enterpriseID',
            'username': 'removeuser3@example.com',
            'domain': 'example.com'}
    ]

    csv_reader.return_value = csv_mock_data
    rule_processor.read_stray_key_map('')
    actual_value = rule_processor.stray_key_map
    expected_value = {
        None: {
            'federatedID,removeuser@example.com,': None,
            'enterpriseID,removeuser3@example.com,': None,
            'adobeID,removeuser2@example.com,': None}
    }

    assert expected_value == actual_value

    # Added secondary umapi value
    csv_mock_data = [
        {
            'type': 'adobeID',
            'username': 'remo@sample.com',
            'domain': 'sample.com',
            'umapi': 'secondary'},
        {
            'type': 'federatedID',
            'username': 'removeuser@example.com'},
        {
            'type': 'enterpriseID',
            'username': 'removeuser3@example.com',
            'domain': 'example.com'}

    ]
    csv_reader.return_value = csv_mock_data
    rule_processor.read_stray_key_map('')
    actual_value = rule_processor.stray_key_map
    expected_value = {
        'secondary': {
            'adobeID,remo@sample.com,': None
        },
        None: {
            'federatedID,removeuser@example.com,': None,
            'enterpriseID,removeuser3@example.com,': None,
            'adobeID,removeuser2@example.com,': None}
    }
    assert expected_value == actual_value


def test_get_user_attribute_difference(rule_processor, mock_dir_user, mock_umapi_user):
    directory_user_mock_data = mock_dir_user
    umapi_users_mock_data = mock_umapi_user
    umapi_users_mock_data['firstname'] = 'Adobe'
    umapi_users_mock_data['lastname'] = 'Username'
    umapi_users_mock_data['email'] = 'adobe.username@example.com'

    expected = {
        'email': mock_dir_user['email'],
        'firstname': mock_dir_user['firstname'],
        'lastname': mock_dir_user['lastname']
    }

    assert expected == rule_processor.get_user_attribute_difference(
        directory_user_mock_data, umapi_users_mock_data)

    # test with no change
    assert rule_processor.get_user_attribute_difference(
        umapi_users_mock_data, umapi_users_mock_data) == {}


def test_log_after_mapping_hook_scope(log_stream):
    stream, logger = log_stream

    def compare_attr(text, target):
        s = yaml.safe_load(re.search('{.+}', text).group())
        for attr in s:
            if s[attr] != 'None':
                assert s[attr] == target[attr]

    state = {
        'source_attributes': {
            'email': 'bsisko@example.com',
            'identity_type': None,
            'username': None,
            'domain': None,
            'givenName': 'Benjamin',
            'sn': 'Sisko',
            'c': 'CA'},
        'source_groups': set(),
        'target_attributes': {
            'email': 'bsisko@example.com',
            'username': 'bsisko@example.com',
            'domain': 'example.com',
            'firstname': 'Benjamin',
            'lastname': 'Sisko',
            'country': 'CA'},
        'target_groups': set(),
        'log_stream': logger,
        'hook_storage': None
    }

    ruleprocessor = RuleProcessor({})
    ruleprocessor.logger = logger
    ruleprocessor.after_mapping_hook_scope = state
    ruleprocessor.log_after_mapping_hook_scope(before_call=True)
    stream.flush()
    x = stream.getvalue().split('\n')

    assert len(x[2]) < 32
    assert len(x[4]) < 32
    compare_attr(x[1], state['source_attributes'])
    compare_attr(x[3], state['target_attributes'])

    state['target_groups'] = {'One'}
    state['target_attributes']['firstname'] = 'John'
    state['source_attributes']['sn'] = 'David'
    state['source_groups'] = {'One'}

    ruleprocessor.after_mapping_hook_scope = state
    ruleprocessor.log_after_mapping_hook_scope(after_call=True)
    stream.flush()
    x = stream.getvalue().split('\n')

    assert re.search('(Target groups, after).*(One)', x[6])
    compare_attr(x[5], state['target_attributes'])


def test_get_umapi_user_key(rule_processor):
    mock_umapi_user_dict = {
        'email': '7of9@exmaple.com',
        'username': '7of9@example.com',
        'domain': 'example.com',
        'type': 'federatedID'
    }

    actual_result = rule_processor.get_umapi_user_key(mock_umapi_user_dict)
    assert actual_result == 'federatedID,7of9@example.com,'


def test_get_user_key(rule_processor):
    key = rule_processor.get_user_key("federatedID", "wriker@example.com", "wriker@example.com", "example.com")
    assert key == 'federatedID,wriker@example.com,'

    key = rule_processor.get_user_key("federatedID", "wriker", "example.com")
    assert key == 'federatedID,wriker,example.com'

    assert not rule_processor.get_user_key(None, "wriker@example.com", "wriker@example.com", "example.com")
    assert not rule_processor.get_user_key("federatedID", None, "wriker@example.com")


def test_get_username_from_user_key(rule_processor):
    with mock.patch('user_sync.rules.RuleProcessor.parse_user_key') as parse:
        parse.return_value = ['federatedID', 'test_user@email.com', '']
        username = rule_processor.get_username_from_user_key("federatedID,test_user@email.com,")
        assert username == 'test_user@email.com'


def test_parse_user_key(rule_processor):
    parsed_user_key = rule_processor.parse_user_key("federatedID,test_user@email.com,")
    assert parsed_user_key == ['federatedID', 'test_user@email.com', '']

    domain_parsed_key = rule_processor.parse_user_key("federatedID,test_user,email.com")
    assert domain_parsed_key == ['federatedID', 'test_user', 'email.com']


def test_add_mapped_group():
    umapi_target_info = UmapiTargetInfo("")
    umapi_target_info.add_mapped_group("All Students")
    assert "all students" in umapi_target_info.mapped_groups
    assert "All Students" in umapi_target_info.non_normalize_mapped_groups


def test_add_additional_group():
    umapi_target_info = UmapiTargetInfo("")
    umapi_target_info.add_additional_group('old_name', 'new_name')
    assert umapi_target_info.additional_group_map['old_name'][0] == 'new_name'


def test_add_desired_group_for():
    umapi_target_info = UmapiTargetInfo("")
    with mock.patch("user_sync.rules.UmapiTargetInfo.get_desired_groups") as mock_desired_groups:
        mock_desired_groups.return_value = None
        umapi_target_info.add_desired_group_for('user_key', 'group_name')
        assert umapi_target_info.desired_groups_by_user_key['user_key'] == {'group_name'}


def test_create():
    with mock.patch("user_sync.rules.AdobeGroup._parse") as parse:
        parse.return_value = ('group_name', None)
        AdobeGroup.create('this')
        assert ('group_name', None) in AdobeGroup.index_map


def test_parse():
    result = AdobeGroup._parse('qualified_name')
    assert result == ('qualified_name', None)


def test_add_stray(rule_processor):
    user_key_mock_data = 'federatedID,rules.user@example.com,'
    removed_groups_mock_data = {'aishtest'}
    rule_processor.stray_key_map = {
        None: {}}
    rule_processor.add_stray(None, user_key_mock_data, removed_groups_mock_data)
    assert rule_processor.stray_key_map[None][user_key_mock_data] == removed_groups_mock_data


def test_is_selected_user_key(rule_processor):
    compiled_expression = re.compile(r'\A' + "nuver.yusser@example.com" + r'\Z', re.IGNORECASE)
    rule_processor.options['username_filter_regex'] = compiled_expression
    result = rule_processor.is_selected_user_key('federatedID,nuver.yusser@example.com,')
    assert result
    result = rule_processor.is_selected_user_key('federatedID,test@test.com,')
    assert not result
    compiled_expression = re.compile(r'\A' + ".*sser@example.com" + r'\Z', re.IGNORECASE)
    rule_processor.options['username_filter_regex'] = compiled_expression
    result = rule_processor.is_selected_user_key('federatedID,nuver.yusser@example.com,')
    assert result


def test_is_umapi_user_excluded(rule_processor):
    in_primary_org = True
    rule_processor.exclude_identity_types = ['adobeID']
    user_key = 'adobeID,adobe.user@example.com,'
    current_groups = {'default acrobat pro dc configuration', 'one', '_admin_group a'}
    assert rule_processor.is_umapi_user_excluded(in_primary_org, user_key, current_groups)

    user_key = 'federatedID,adobe.user@example.com,'
    rule_processor.exclude_groups = {'one'}
    assert rule_processor.is_umapi_user_excluded(in_primary_org, user_key, current_groups)

    user_key = 'federatedID,adobe.user@example.com,'
    rule_processor.exclude_groups = set()
    compiled_expression = re.compile(r'\A' + "adobe.user@example.com" + r'\Z', re.IGNORECASE)
    rule_processor.exclude_users = {compiled_expression}
    assert rule_processor.is_umapi_user_excluded(in_primary_org, user_key, current_groups)


def test_write_stray_key_map(rule_processor, tmpdir):
    tmp_file = str(tmpdir.join('strays_test.csv'))

    rule_processor.stray_list_output_path = tmp_file
    rule_processor.stray_key_map = {
        'secondary': {
            'adobeID,remoab@example.com,': set(),
            'enterpriseID,adobe.user3@example.com,': set(), },
        None: {
<<<<<<< HEAD
            'federatedID,adobe.only1@example.com,': set()}}
    assert result_user_groups_to_map == {
        'federatedID,directory.only1@example.com,': {'user_group'}}


def test_update_umapi_user(rule_processor, log_stream, mock_umapi_user):
    stream, logger = log_stream
    rule_processor.logger = logger

    mock_user_key = 'federatedID,both1@example.com,'
    mock_groups_to_add = {'added_user_group'}
    mock_groups_to_remove = {'removed_user_group'}
    mock_attributes_to_update = {
        'firstname': 'newfirstname',
        'email': 'newemail'
    }

    mock_umapi_user["groups"] = ["removed_user_group", "org"]
    mock_umapi_user['username'] = 'different@example.com'

    umapi_connector = mock.MagicMock()
    with mock.patch('user_sync.connector.umapi.Commands') as commands:
        commands.return_value = mock.MagicMock()
        rule_processor.update_umapi_user(UmapiTargetInfo(None), mock_user_key, umapi_connector,
                                         mock_attributes_to_update,
                                         mock_groups_to_add, mock_groups_to_remove, mock_umapi_user)
        commands_sent = str(umapi_connector.send_commands.call_args[0][0].method_calls)
        commands_sent = re.sub("set\\(\\[", "{", commands_sent)
        commands_sent = re.sub("\\]\\)", "}", commands_sent)
        assert "update_user" in commands_sent
        assert 'username' in commands_sent and "'firstname': 'newfirstname'" in commands_sent and "'email': 'newemail'" in commands_sent
        assert "remove_groups({'removed_user_group'})" in commands_sent
        assert "add_groups({'added_user_group'})" in commands_sent

    stream.flush()
    actual_logger_output = stream.getvalue()
    assert 'newfirstname' in actual_logger_output
    assert 'removed_user_group' in actual_logger_output
    assert 'added_user_group' in actual_logger_output
    assert mock_umapi_user["email"] == mock_umapi_user["username"]


def test_read_desired_user_groups(rule_processor, log_stream, mock_directory_user):
    rp = rule_processor
    stream, logger = log_stream
    rp.logger = logger
    mock_directory_user['groups'] = ['security_group']

    directory_connector = mock.MagicMock()
    directory_connector.load_users_and_groups.return_value = [mock_directory_user]
    mappings = {
        'security_group': [AdobeGroup.create('user_group')]
    }

    rp.read_desired_user_groups(mappings, directory_connector)

    # Assert the security group and adobe group end up in the correct scope
    assert "security_group" in rp.after_mapping_hook_scope['source_groups']
    assert "user_group" in rp.after_mapping_hook_scope['target_groups']

    # Assert the user group updated in umapi info
    user_key = rp.get_directory_user_key(mock_directory_user)
    assert ('user_group' in rp.umapi_info_by_name[None].desired_groups_by_user_key[user_key])

    # testing after_mapping_hooks
    AdobeGroup.create('existing_group')

    after_mapping_hook_text = """
first = source_attributes.get('givenName')
if first is not None: 
  target_groups.add('scope_group')
target_groups.add('existing_group')
"""

    hook_code = compile(after_mapping_hook_text, '<per-user after-mapping-hook>', 'exec')
    rp.options['after_mapping_hook'] = hook_code
    rp.read_desired_user_groups(mappings, directory_connector)
    stream.flush()
    logger_output = stream.getvalue()

    assert 'Target adobe group scope_group is not known; ignored' in logger_output
    assert rp.umapi_info_by_name[None].desired_groups_by_user_key == {
        user_key: {'user_group', 'existing_group'}
    }

    assert "security_group" in rp.after_mapping_hook_scope['source_groups']
    assert "existing_group" in rp.after_mapping_hook_scope['target_groups']

    # testing additional_groups
    rp.options['after_mapping_hook'] = None
    mock_directory_user['member_groups'] = ['other_security_group', 'security_group', 'more_security_group']
    rp.options['additional_groups'] = [
        {
            'source': re.compile('other(.+)'),
            'target': AdobeGroup.create('additional_user_group')},
        {
            'source': re.compile('security_group'),
            'target': AdobeGroup.create('additional(.+)')}]

    rp.read_desired_user_groups(mappings, directory_connector)
    assert 'other_security_group' in rp.umapi_info_by_name[None].additional_group_map[
        'additional_user_group']
    assert 'security_group' in rp.umapi_info_by_name[None].additional_group_map[
        'additional(.+)']
    assert {'additional_user_group', 'additional(.+)'}.issubset(
        rp.umapi_info_by_name[None].desired_groups_by_user_key[user_key])


@mock.patch("user_sync.rules.RuleProcessor.create_umapi_commands_for_directory_user")
def test_create_umapi_user(create_commands, rule_processor):
    rule_processor.directory_user_by_user_key['test'] = 'test'

    mock_command = MagicMock()
    create_commands.return_value = mock_command
    rule_processor.options['process_groups'] = True
    rule_processor.push_umapi = True
    rule_processor.create_umapi_user('test', set(), MagicMock(), MagicMock())

    called = [c[0] for c in mock_command.mock_calls][1:]
    assert called == ['remove_groups', 'add_groups']


@pytest.fixture
def mock_user_directory_data():
    return {
        'federatedID,both1@example.com,':
            {
                'identity_type': 'federatedID',
                'username': 'both1@example.com',
                'domain': 'example.com',
                'firstname': 'both1',
                'lastname': 'one',
                'email': 'both1@example.com',
                'groups': ['All Sea of Carag'],
                'country': 'US',
                'member_groups': [],
                'source_attributes': {
                    'email': 'both1@example.com',
                    'identity_type': None,
                    'username': None,
                    'domain': None,
                    'givenName': 'both1',
                    'sn': 'one',
                    'c': 'US'}},
        'federatedID,both2@example.com,':
            {
                'identity_type': 'federatedID',
                'username': 'both2@example.com',
                'domain': 'example.com',
                'firstname': 'both2',
                'lastname': 'one',
                'email': 'both2@example.com',
                'groups': ['All Sea of Carag'],
                'country': 'US',
                'member_groups': [],
                'source_attributes': {
                    'email': 'both2@example.com',
                    'identity_type': None,
                    'username': None,
                    'domain': None,
                    'givenName': 'both2',
                    'sn': 'two',
                    'c': 'US'}},
        'federatedID,both3@example.com,':
            {
                'identity_type': 'federatedID',
                'username': 'both3@example.com',
                'domain': 'example.com',
                'firstname': 'both3',
                'lastname': 'one',
                'email': 'both3@example.com',
                'groups': ['All Sea of Carag'],
                'country': 'US',
                'member_groups': [],
                'source_attributes': {
                    'email': 'both3@example.com',
                    'identity_type': None,
                    'username': None,
                    'domain': None,
                    'givenName': 'both3',
                    'sn': 'three',
                    'c': 'US'}},
        'federatedID,directory.only1@example.com,':
            {
                'identity_type': 'federatedID',
                'username': 'directory.only1@example.com',
                'domain': 'example.com',
                'firstname': 'dir1',
                'lastname': 'one',
                'email': 'directory.only1example.com',
                'groups': ['All Sea of Carag'],
                'country': 'US',
                'member_groups': [],
                'source_attributes': {
                    'email': 'directory.only1@example.com',
                    'identity_type': None,
                    'username': None,
                    'domain': None,
                    'givenName': 'dir1',
                    'sn': 'one',
                    'c': 'US'}}
    }


@pytest.fixture
def mock_umapi_user_data():
    return [
        {
            'email': 'both1@example.com',
            'status': 'active',
            'groups': ['_org_admin', 'group1'],
            'username': 'both1@example.com',
            'adminRoles': ['org'],
            'domain': 'example.com',
            'country': 'US',
            'type': 'federatedID'},
        {
            'email': 'both2@example.com',
            'status': 'active',
            'groups': ['_org_admin', 'user_group'],
            'username': 'both2@example.com',
            'adminRoles': ['org'],
            'domain': 'example.com',
            'country': 'US',
            'type': 'federatedID'},
        {
            'email': 'both3@example.com',
            'status': 'active',
            'groups': ['_org_admin', 'group1', 'user_group'],
            'username': 'both3@example.com',
            'adminRoles': ['org'],
            'domain': 'example.com',
            'country': 'US',
            'type': 'federatedID'},
        {
            'email': 'adobe.only1@example.com',
            'status': 'active',
            'groups': ['_org_admin'],
            'username': 'adobe.only1@example.com',
            'adminRoles': ['org'],
            'domain': 'example.com',
            'country': 'US',
            'type': 'federatedID'},
        {
            'email': 'exclude1@example.com',
            'status': 'active',
            'groups': ['_org_admin'],
            'username': 'exclude1@example.com',
            'adminRoles': ['org'],
            'domain': 'example.com',
            'country': 'US',
            'type': 'federatedID'}]


@pytest.fixture
def rule_processor(caller_options):
    return RuleProcessor(caller_options)


@pytest.fixture
def caller_options():
    return {
        'adobe_group_filter': None,
        'after_mapping_hook': None,
        'default_country_code': 'US',
        'delete_strays': False,
        'directory_group_filter': None,
        'disentitle_strays': False,
        'exclude_groups': [],
        'exclude_identity_types': ['adobeID'],
        'exclude_strays': False,
        'exclude_users': [],
        'extended_attributes': None,
        'process_groups': True,
        'max_adobe_only_users': 200,
        'new_account_type': 'federatedID',
        'remove_strays': True,
        'strategy': 'sync',
        'stray_list_input_path': None,
        'stray_list_output_path': None,
        'test_mode': True,
        'update_user_info': False,
        'username_filter_regex': None,
        'adobe_only_user_action': ['remove'],
        'adobe_only_user_list': None,
        'adobe_users': ['all'],
        'config_filename': 'tests/fixture/user-sync-config.yml',
        'connector': 'ldap',
        'encoding_name': 'utf8',
        'user_filter': None,
        'users': None,
        'directory_connector_type': 'csv',
        'directory_connector_overridden_options': {
            'file_path': '../tests/fixture/remove-data.csv'},
        'adobe_group_mapped': False,
        'additional_groups': []}
    called = [c[0] for c in mock_command.mock_calls][1:]
    assert called == ['remove_groups', 'add_groups']


@mock.patch("user_sync.connector.umapi.Commands")
def test_manage_strays(commands, rule_processor):
    commands.return_value = mock.MagicMock()
    umapi_connector = mock.MagicMock()
    umapi_connector.get_primary_connector.return_value = mock.MagicMock()
    rule_processor.stray_key_map = {None: {'federatedID,example@email.com,': {'user_group'}}}

    rule_processor.options['disentitle_strays'] = True
    rule_processor.manage_strays(umapi_connector)
    called = [c[0] for c in commands.mock_calls]
    assert '().remove_all_groups' in called

    rule_processor.options['disentitle_strays'] = False
    commands.mock_calls = []
    rule_processor.options['remove_strays'] = True
    rule_processor.manage_strays(umapi_connector)
    called = [c[0] for c in commands.mock_calls]

    assert '().remove_from_org' in called

    rule_processor.options['remove_strays'] = False

    commands.mock_calls = []
    rule_processor.options['delete_strays'] = True
    rule_processor.manage_strays(umapi_connector)
    called = [c[0] for c in commands.mock_calls]
    assert '().remove_from_org' in called

    rule_processor.options['disentitle_strays'] = False
    rule_processor.options['remove_strays'] = False
    rule_processor.options['delete_strays'] = False
    commands.mock_calls = []
    rule_processor.manage_stray_groups = True
    rule_processor.manage_strays(umapi_connector)
    called = [c[0] for c in commands.mock_calls]
    assert '().remove_groups' in called




    rule_processor.manage_strays(umapi_connector)
=======
            'enterpriseID,adobe.user1@example.com,': set(),
            'federatedID,adobe.user2@example.com,': set()
        }}

    rule_processor.write_stray_key_map()
    with open(tmp_file, 'r') as our_file:
        reader = csv.reader(our_file)
        actual = list(reader)
        expected = [['type', 'username', 'domain', 'umapi'],
                    ['adobeID', 'remoab@example.com', '', 'secondary'],
                    ['enterpriseID', 'adobe.user3@example.com', '', 'secondary'],
                    ['enterpriseID', 'adobe.user1@example.com', '', ''],
                    ['federatedID', 'adobe.user2@example.com', '', '']]
        assert compare_iter(actual, expected)
>>>>>>> c985ed90
<|MERGE_RESOLUTION|>--- conflicted
+++ resolved
@@ -721,7 +721,7 @@
             'adobeID,remoab@example.com,': set(),
             'enterpriseID,adobe.user3@example.com,': set(), },
         None: {
-<<<<<<< HEAD
+
             'federatedID,adobe.only1@example.com,': set()}}
     assert result_user_groups_to_map == {
         'federatedID,directory.only1@example.com,': {'user_group'}}
@@ -1063,7 +1063,7 @@
 
 
     rule_processor.manage_strays(umapi_connector)
-=======
+
             'enterpriseID,adobe.user1@example.com,': set(),
             'federatedID,adobe.user2@example.com,': set()
         }}
@@ -1078,4 +1078,3 @@
                     ['enterpriseID', 'adobe.user1@example.com', '', ''],
                     ['federatedID', 'adobe.user2@example.com', '', '']]
         assert compare_iter(actual, expected)
->>>>>>> c985ed90
